// Copyright 2017 Google Inc.
//
// Use of this source code is governed by a MIT-style
// license that can be found in the LICENSE file or at
// https://opensource.org/licenses/MIT.


/// ! This file contains what would be normally be unit tests for find::matchers::exec.
/// ! But as the tests require running an external executable, they need to be run
/// ! as integration tests so we can ensure that our testing-commandline binary
/// ! has been built.
extern crate findutils;
extern crate tempdir;
extern crate walkdir;


use std::env;
use std::fs::File;
use std::io::Read;
use tempdir::TempDir;
use walkdir::WalkDir;


use findutils::find::matchers::Matcher;
use findutils::find::matchers::exec::*;
use common::test_helpers::*;

mod common;

#[test]
fn matching_executes_code() {

    let temp_dir = TempDir::new("matching_executes_code").unwrap();
    let temp_dir_path = temp_dir.path().to_string_lossy();

    let abbbc = get_dir_entry_for("test_data/simple", "abbbc");
    let matcher = SingleExecMatcher::new(&path_to_testing_commandline(),
                                         &vec![temp_dir_path.as_ref(), "abc", "{}", "xyz"],
                                         false)
        .expect("Failed to create matcher");
    let deps = FakeDependencies::new();
    assert!(matcher.matches(&abbbc, &mut deps.new_matcher_io()));

    let mut f = File::open(temp_dir.path().join("1.txt")).expect("Failed to open output file");
    let mut s = String::new();
    f.read_to_string(&mut s).expect("failed to read output file");
    assert_eq!(s,
               fix_up_slashes(&format!("cwd={}\nargs=\nabc\ntest_data/simple/abbbc\nxyz\n",
                                       env::current_dir().unwrap().to_string_lossy())));
}

#[test]
fn matching_executes_code_in_files_directory() {

    let temp_dir = TempDir::new("matching_executes_code_in_files_directory").unwrap();
    let temp_dir_path = temp_dir.path().to_string_lossy();

    let abbbc = get_dir_entry_for("test_data/simple", "abbbc");
    let matcher = SingleExecMatcher::new(&path_to_testing_commandline(),
                                         &vec![temp_dir_path.as_ref(), "abc", "{}", "xyz"],
                                         true)
        .expect("Failed to create matcher");
    let deps = FakeDependencies::new();
    assert!(matcher.matches(&abbbc, &mut deps.new_matcher_io()));

    let mut f = File::open(temp_dir.path().join("1.txt")).expect("Failed to open output file");
    let mut s = String::new();
    f.read_to_string(&mut s).expect("failed to read output file");
    assert_eq!(s,
               fix_up_slashes(&format!("cwd={}/test_data/simple\nargs=\nabc\n./abbbc\nxyz\n",
                                       env::current_dir().unwrap().to_string_lossy())));
<<<<<<< HEAD
=======
}

#[test]
/// Running "find . -execdir whatever \;" failed with a No such file or directory error.
/// It's now fixed, and this is a regression test to check that it stays fixed.
fn execdir_in_current_directory() {

    let temp_dir = TempDir::new("execdir_in_current_directory").unwrap();
    let temp_dir_path = temp_dir.path().to_string_lossy();

    let current_dir_entry = WalkDir::new(".")
        .into_iter()
        .next()
        .expect("iterator was empty")
        .expect("result wasn't OK");
    let matcher = SingleExecMatcher::new(&path_to_testing_commandline(),
                                         &vec![temp_dir_path.as_ref(), "abc", "{}", "xyz"],
                                         true)
        .expect("Failed to create matcher");
    let deps = FakeDependencies::new();
    assert!(matcher.matches(&current_dir_entry, &mut deps.new_matcher_io()));

    let mut f = File::open(temp_dir.path().join("1.txt")).expect("Failed to open output file");
    let mut s = String::new();
    f.read_to_string(&mut s).expect("failed to read output file");
    assert_eq!(s,
               fix_up_slashes(&format!("cwd={}\nargs=\nabc\n./.\nxyz\n",
                                       env::current_dir().unwrap().to_string_lossy())));
>>>>>>> 8c7cf29e
}

#[test]
fn matching_fails_if_executable_fails() {

    let temp_dir = TempDir::new("matching_fails_if_executable_fails").unwrap();
    let temp_dir_path = temp_dir.path().to_string_lossy();

    let abbbc = get_dir_entry_for("test_data/simple", "abbbc");
    let matcher = SingleExecMatcher::new(&path_to_testing_commandline(),
                                         &vec![temp_dir_path.as_ref(),
                                               "--exit_with_failure",
                                               "abc",
                                               "{}",
                                               "xyz"],
                                         true)
        .expect("Failed to create matcher");
    let deps = FakeDependencies::new();
    assert!(!matcher.matches(&abbbc, &mut deps.new_matcher_io()));

    let mut f = File::open(temp_dir.path().join("1.txt")).expect("Failed to open output file");
    let mut s = String::new();
    f.read_to_string(&mut s).expect("failed to read output file");
    assert_eq!(s,
               fix_up_slashes(&format!("cwd={}/test_data/simple\nargs=\n--exit_with_failure\nabc\n.\
                                        /abbbc\nxyz\n",
                                       env::current_dir().unwrap().to_string_lossy())));
}<|MERGE_RESOLUTION|>--- conflicted
+++ resolved
@@ -69,8 +69,7 @@
     assert_eq!(s,
                fix_up_slashes(&format!("cwd={}/test_data/simple\nargs=\nabc\n./abbbc\nxyz\n",
                                        env::current_dir().unwrap().to_string_lossy())));
-<<<<<<< HEAD
-=======
+
 }
 
 #[test]
@@ -99,7 +98,6 @@
     assert_eq!(s,
                fix_up_slashes(&format!("cwd={}\nargs=\nabc\n./.\nxyz\n",
                                        env::current_dir().unwrap().to_string_lossy())));
->>>>>>> 8c7cf29e
 }
 
 #[test]
