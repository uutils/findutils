// Copyright 2021 Chad Williamson <chad@dahc.us>
//
// Use of this source code is governed by an MIT-style license that can be
// found in the LICENSE file or at https://opensource.org/licenses/MIT.

// This file contains integration tests for the find command.
//
// Note: the `serial` macro is used on tests that make assumptions about the
// working directory, since we have at least one test that needs to change it.

use assert_cmd::Command;
use predicates::prelude::*;
use serial_test::serial;
use std::fs::File;
use std::io::Write;
use std::{env, io::ErrorKind};
use tempfile::Builder;

#[cfg(unix)]
use std::os::unix::fs::symlink;

#[cfg(windows)]
use std::os::windows::fs::{symlink_dir, symlink_file};

use common::test_helpers::fix_up_slashes;

mod common;

// Variants of fix_up_slashes that properly escape the forward slashes for being
// in a regex.
#[cfg(windows)]
fn fix_up_regex_slashes(re: &str) -> String {
    re.replace("/", "\\\\")
}

#[cfg(not(windows))]
fn fix_up_regex_slashes(re: &str) -> String {
    re.to_owned()
}

#[serial(working_dir)]
#[test]
fn no_args() {
    Command::cargo_bin("find")
        .expect("found binary")
        .assert()
        .success()
        .stderr(predicate::str::is_empty())
        .stdout(predicate::str::contains("test_data"));
}

#[serial(working_dir)]
#[test]
fn two_matchers_both_match() {
    Command::cargo_bin("find")
        .expect("found binary")
        .args(["-type", "d", "-name", "test_data"])
        .assert()
        .success()
        .stderr(predicate::str::is_empty())
        .stdout(predicate::str::contains("test_data"));
}

#[serial(working_dir)]
#[test]
fn two_matchers_one_matches() {
    Command::cargo_bin("find")
        .expect("found binary")
        .args(["-type", "f", "-name", "test_data"])
        .assert()
        .success()
        .stderr(predicate::str::is_empty())
        .stdout(predicate::str::is_empty());
}

#[test]
fn matcher_with_side_effects_at_end() {
    let temp_dir = Builder::new().prefix("find_cmd_").tempdir().unwrap();

    let temp_dir_path = temp_dir.path().to_string_lossy();
    let test_file = temp_dir.path().join("test");
    File::create(&test_file).expect("created test file");

    Command::cargo_bin("find")
        .expect("found binary")
        .args([&temp_dir_path, "-name", "test", "-delete"])
        .assert()
        .success()
        .stderr(predicate::str::is_empty())
        .stdout(predicate::str::is_empty());

    assert!(!test_file.exists(), "test file should be deleted");
    assert!(temp_dir.path().exists(), "temp dir should NOT be deleted");
}

#[test]
fn matcher_with_side_effects_in_front() {
    let temp_dir = Builder::new().prefix("find_cmd_").tempdir().unwrap();

    let temp_dir_path = temp_dir.path().to_string_lossy();
    let test_file = temp_dir.path().join("test");
    File::create(&test_file).expect("created test file");

    Command::cargo_bin("find")
        .expect("found binary")
        .args([&temp_dir_path, "-delete", "-name", "test"])
        .assert()
        .success()
        .stderr(predicate::str::is_empty())
        .stdout(predicate::str::is_empty());

    assert!(!test_file.exists(), "test file should be deleted");
    assert!(!temp_dir.path().exists(), "temp dir should also be deleted");
}

// This could be covered by a unit test in principle... in practice, changing
// the working dir can't be done safely in unit tests unless `--test-threads=1`
// or `serial` goes everywhere, and it doesn't seem possible to get an
// appropriate `walkdir::DirEntry` for "." without actually changing dirs
// (or risking deletion of the repo itself).
#[serial(working_dir)]
#[test]
fn delete_on_dot_dir() {
    let temp_dir = Builder::new().prefix("example").tempdir().unwrap();
    let original_dir = env::current_dir().unwrap();
    env::set_current_dir(temp_dir.path()).expect("working dir changed");

    // "." should be matched (confirmed by the print), but not deleted.
    Command::cargo_bin("find")
        .expect("found binary")
        .args([".", "-delete", "-print"])
        .assert()
        .success()
        .stderr(predicate::str::is_empty())
        .stdout(predicate::str::diff(".\n"));

    env::set_current_dir(original_dir).expect("restored original working dir");

    assert!(temp_dir.path().exists(), "temp dir should still exist");
}

#[test]
fn regex_types() {
    let temp_dir = Builder::new().prefix("find_cmd_").tempdir().unwrap();

    let temp_dir_path = temp_dir.path().to_string_lossy();
    let test_file = temp_dir.path().join("teeest");
    File::create(test_file).expect("created test file");

    Command::cargo_bin("find")
        .expect("found binary")
        .args([&temp_dir_path, "-regex", &fix_up_regex_slashes(".*/tE+st")])
        .assert()
        .success()
        .stderr(predicate::str::is_empty())
        .stdout(predicate::str::is_empty());

    Command::cargo_bin("find")
        .expect("found binary")
        .args([&temp_dir_path, "-iregex", &fix_up_regex_slashes(".*/tE+st")])
        .assert()
        .success()
        .stderr(predicate::str::is_empty())
        .stdout(predicate::str::contains("teeest"));

    Command::cargo_bin("find")
        .expect("found binary")
        .args([
            &temp_dir_path,
            "-regextype",
            "posix-basic",
            "-regex",
            &fix_up_regex_slashes(r".*/te\{1,3\}st"),
        ])
        .assert()
        .success()
        .stderr(predicate::str::is_empty())
        .stdout(predicate::str::contains("teeest"));

    Command::cargo_bin("find")
        .expect("found binary")
        .args([
            &temp_dir_path,
            "-regextype",
            "posix-extended",
            "-regex",
            &fix_up_regex_slashes(".*/te{1,3}st"),
        ])
        .assert()
        .success()
        .stderr(predicate::str::is_empty())
        .stdout(predicate::str::contains("teeest"));

    Command::cargo_bin("find")
        .expect("found binary")
        .args([
            &temp_dir_path,
            "-regextype",
            "ed",
            "-regex",
            &fix_up_regex_slashes(r".*/te\{1,3\}st"),
        ])
        .assert()
        .success()
        .stderr(predicate::str::is_empty())
        .stdout(predicate::str::contains("teeest"));

    Command::cargo_bin("find")
        .expect("found binary")
        .args([
            &temp_dir_path,
            "-regextype",
            "sed",
            "-regex",
            &fix_up_regex_slashes(r".*/te\{1,3\}st"),
        ])
        .assert()
        .success()
        .stderr(predicate::str::is_empty())
        .stdout(predicate::str::contains("teeest"));
}

#[test]
fn empty_files() {
    let temp_dir = Builder::new().prefix("find_cmd_").tempdir().unwrap();
    let temp_dir_path = temp_dir.path().to_string_lossy();

    Command::cargo_bin("find")
        .expect("found binary")
        .args([&temp_dir_path, "-empty"])
        .assert()
        .success()
        .stderr(predicate::str::is_empty())
        .stdout(fix_up_slashes(&format!("{temp_dir_path}\n")));

    let test_file_path = temp_dir.path().join("test");
    let mut test_file = File::create(&test_file_path).unwrap();

    Command::cargo_bin("find")
        .expect("found binary")
        .args([&temp_dir_path, "-empty"])
        .assert()
        .success()
        .stderr(predicate::str::is_empty())
        .stdout(fix_up_slashes(&format!(
            "{}\n",
            test_file_path.to_string_lossy()
        )));

    let subdir_path = temp_dir.path().join("subdir");
    std::fs::create_dir(&subdir_path).unwrap();

    Command::cargo_bin("find")
        .expect("found binary")
        .args([&temp_dir_path, "-empty", "-sorted"])
        .assert()
        .success()
        .stderr(predicate::str::is_empty())
        .stdout(fix_up_slashes(&format!(
            "{}\n{}\n",
            subdir_path.to_string_lossy(),
            test_file_path.to_string_lossy()
        )));

    write!(test_file, "x").unwrap();
    test_file.sync_all().unwrap();

    Command::cargo_bin("find")
        .expect("found binary")
        .args([&temp_dir_path, "-empty", "-sorted"])
        .assert()
        .success()
        .stderr(predicate::str::is_empty())
        .stdout(fix_up_slashes(&format!(
            "{}\n",
            subdir_path.to_string_lossy(),
        )));
}

#[serial(working_dir)]
#[test]
fn find_printf() {
    #[cfg(unix)]
    {
        if let Err(e) = symlink("abbbc", "test_data/links/link-f") {
            assert!(
                e.kind() == ErrorKind::AlreadyExists,
                "Failed to create sym link: {e:?}"
            );
        }
        if let Err(e) = symlink("subdir", "test_data/links/link-d") {
            assert!(
                e.kind() == ErrorKind::AlreadyExists,
                "Failed to create sym link: {e:?}"
            );
        }
        if let Err(e) = symlink("missing", "test_data/links/link-missing") {
            assert!(
                e.kind() == ErrorKind::AlreadyExists,
                "Failed to create sym link: {e:?}"
            );
        }
        if let Err(e) = symlink("abbbc/x", "test_data/links/link-notdir") {
            assert!(
                e.kind() == ErrorKind::AlreadyExists,
                "Failed to create sym link: {e:?}"
            );
        }
        if let Err(e) = symlink("link-loop", "test_data/links/link-loop") {
            assert!(
                e.kind() == ErrorKind::AlreadyExists,
                "Failed to create sym link: {e:?}"
            );
        }
    }
    #[cfg(windows)]
    {
        if let Err(e) = symlink_file("abbbc", "test_data/links/link-f") {
            assert!(
                e.kind() == ErrorKind::AlreadyExists,
                "Failed to create sym link: {:?}",
                e
            );
        }
        if let Err(e) = symlink_dir("subdir", "test_data/links/link-d") {
            assert!(
                e.kind() == ErrorKind::AlreadyExists,
                "Failed to create sym link: {:?}",
                e
            );
        }
        if let Err(e) = symlink_file("missing", "test_data/links/link-missing") {
            assert!(
                e.kind() == ErrorKind::AlreadyExists,
                "Failed to create sym link: {:?}",
                e
            );
        }
        if let Err(e) = symlink_file("abbbc/x", "test_data/links/link-notdir") {
            assert!(
                e.kind() == ErrorKind::AlreadyExists,
                "Failed to create sym link: {:?}",
                e
            );
        }
    }

    Command::cargo_bin("find")
        .expect("found binary")
        .args([
            &fix_up_slashes("./test_data/simple"),
            "-sorted",
            "-printf",
            "%f %d %h %H %p %P %y\n",
        ])
        .assert()
        .success()
        .stderr(predicate::str::is_empty())
        .stdout(predicate::str::diff(fix_up_slashes(
            "simple 0 ./test_data ./test_data/simple \
            ./test_data/simple  d\n\
            abbbc 1 ./test_data/simple ./test_data/simple \
            ./test_data/simple/abbbc abbbc f\n\
            subdir 1 ./test_data/simple ./test_data/simple \
            ./test_data/simple/subdir subdir d\n\
            ABBBC 2 ./test_data/simple/subdir ./test_data/simple \
            ./test_data/simple/subdir/ABBBC subdir/ABBBC f\n",
        )));

    Command::cargo_bin("find")
        .expect("found binary")
        .args([
            &fix_up_slashes("./test_data/links"),
            "-sorted",
            "-type",
            "l",
            "-printf",
            "%f %l %y %Y\n",
        ])
        .assert()
        .success()
        .stderr(predicate::str::is_empty())
        .stdout(predicate::str::diff(
            [
                "link-d subdir l d\n",
                "link-f abbbc l f\n",
                #[cfg(unix)]
                "link-loop link-loop l L\n",
                "link-missing missing l N\n",
                // We can't detect ENOTDIR on non-unix platforms yet.
                #[cfg(not(unix))]
                "link-notdir abbbc/x l ?\n",
                #[cfg(unix)]
                "link-notdir abbbc/x l N\n",
            ]
            .join(""),
        ));
}

#[cfg(unix)]
#[serial(working_dir)]
#[test]
fn find_perm() {
    Command::cargo_bin("find")
        .expect("found binary")
        .args(["-perm", "+rwx"])
        .assert()
        .success();

    Command::cargo_bin("find")
        .expect("found binary")
        .args(["-perm", "u+rwX"])
        .assert()
        .success();

    Command::cargo_bin("find")
        .expect("found binary")
        .args(["-perm", "u=g"])
        .assert()
        .success();
}

#[cfg(unix)]
#[serial(working_dir)]
#[test]
fn find_inum() {
    use std::fs::metadata;
    use std::os::unix::fs::MetadataExt;

    let inum = metadata("test_data/simple/abbbc")
        .expect("metadata for abbbc")
        .ino()
        .to_string();

    Command::cargo_bin("find")
        .expect("found binary")
        .args(["test_data", "-inum", &inum])
        .assert()
        .success()
        .stderr(predicate::str::is_empty())
        .stdout(predicate::str::contains("abbbc"));
}

#[cfg(not(unix))]
#[test]
fn find_inum() {
    Command::cargo_bin("find")
        .expect("found binary")
        .args(["test_data", "-inum", "1"])
        .assert()
        .failure()
        .stderr(predicate::str::contains("not available on this platform"))
        .stdout(predicate::str::is_empty());
}

#[cfg(unix)]
#[serial(working_dir)]
#[test]
fn find_links() {
    Command::cargo_bin("find")
        .expect("found binary")
        .args(["test_data", "-links", "1"])
        .assert()
        .success()
        .stderr(predicate::str::is_empty())
        .stdout(predicate::str::contains("abbbc"));
}

#[cfg(not(unix))]
#[test]
fn find_links() {
    Command::cargo_bin("find")
        .expect("found binary")
        .args(["test_data", "-links", "1"])
        .assert()
        .failure()
        .stderr(predicate::str::contains("not available on this platform"))
        .stdout(predicate::str::is_empty());
}

#[serial(working_dir)]
#[test]
fn find_mount_xdev() {
    // Make sure that -mount/-xdev doesn't prune unexpectedly.
    // TODO: Test with a mount point in the search.

    Command::cargo_bin("find")
        .expect("found binary")
        .args(["test_data", "-mount"])
        .assert()
        .success()
        .stderr(predicate::str::is_empty())
        .stdout(predicate::str::contains("abbbc"));

    Command::cargo_bin("find")
        .expect("found binary")
        .args(["test_data", "-xdev"])
        .assert()
        .success()
        .stderr(predicate::str::is_empty())
        .stdout(predicate::str::contains("abbbc"));
}

#[serial(working_dir)]
#[test]
fn find_accessible() {
    Command::cargo_bin("find")
        .expect("found binary")
        .args(["test_data", "-readable"])
        .assert()
        .success()
        .stderr(predicate::str::is_empty())
        .stdout(predicate::str::contains("abbbc"));

    Command::cargo_bin("find")
        .expect("found binary")
        .args(["test_data", "-writable"])
        .assert()
        .success()
        .stderr(predicate::str::is_empty())
        .stdout(predicate::str::contains("abbbc"));

    #[cfg(unix)]
    Command::cargo_bin("find")
        .expect("found binary")
        .args(["test_data", "-executable"])
        .assert()
        .success()
        .stderr(predicate::str::is_empty())
        .stdout(predicate::str::contains("abbbc").not());
}

#[test]
fn find_time() {
    let args = ["1", "+1", "-1"];
    let exception_args = ["1%2", "1%2%3", "1a2", "1%2a", "abc", "-", "+", "%"];

    ["-ctime", "-atime", "-mtime"].iter().for_each(|flag| {
        args.iter().for_each(|arg| {
            Command::cargo_bin("find")
                .expect("found binary")
                .args([".", flag, arg])
                .assert()
                .success()
                .stderr(predicate::str::is_empty());
        });

        exception_args.iter().for_each(|arg| {
            Command::cargo_bin("find")
                .expect("found binary")
                .args([".", flag, arg])
                .assert()
                .failure()
                .stdout(predicate::str::is_empty());
        });
    });
}

#[test]
fn expression_empty_parentheses() {
    Command::cargo_bin("find")
        .expect("found binary")
        .args(["-true", "(", ")"])
        .assert()
        .failure()
        .stderr(predicate::str::contains(
            "empty parentheses are not allowed",
        ))
        .stdout(predicate::str::is_empty());
}

#[test]
#[cfg(unix)]
#[serial(working_dir)]
fn find_with_user_predicate() {
    // Considering the different test environments,
    // the test code can only use a specific default user to perform the test,
    // such as the root user on Linux.
    Command::cargo_bin("find")
        .expect("found binary")
        .args(["test_data", "-user", "root"])
        .assert()
        .success()
        .stderr(predicate::str::is_empty());

    Command::cargo_bin("find")
        .expect("found binary")
        .args(["test_data", "-user", ""])
        .assert()
        .failure()
        .stderr(predicate::str::contains("empty"))
        .stdout(predicate::str::is_empty());

    Command::cargo_bin("find")
        .expect("found binary")
        .args(["test_data", "-user", " "])
        .assert()
        .failure()
        .stderr(predicate::str::contains("is not the name of a known user"))
        .stdout(predicate::str::is_empty());
}

#[test]
#[serial(working_dir)]
fn find_with_nouser_predicate() {
    Command::cargo_bin("find")
        .expect("found binary")
        .args(["test_data", "-nouser"])
        .assert()
        .success()
        .stdout(predicate::str::is_empty())
        .stderr(predicate::str::is_empty());
}

#[test]
#[cfg(unix)]
#[serial(working_dir)]
fn find_with_uid_predicate() {
    use std::os::unix::fs::MetadataExt;
    use std::path::Path;

    let path = Path::new("./test_data");
    let uid = path.metadata().unwrap().uid();

    Command::cargo_bin("find")
        .expect("found binary")
        .args(["test_data", "-uid", &uid.to_string()])
        .assert()
        .success()
        .stderr(predicate::str::is_empty());
}

#[test]
#[serial(working_dir)]
fn find_with_group_predicate() {
    // Considering the different test environments,
    // the test code can only use a specific default user group for the test,
    // such as the root user group on Linux.
    #[cfg(target_os = "linux")]
    Command::cargo_bin("find")
        .expect("found binary")
        .args(["test_data", "-group", "root"])
        .assert()
        .success()
        .stderr(predicate::str::is_empty());

    #[cfg(target_os = "macos")]
    Command::cargo_bin("find")
        .expect("found binary")
        .args(["test_data", "-group", "staff"])
        .assert()
        .success()
        .stderr(predicate::str::is_empty());

    Command::cargo_bin("find")
        .expect("found binary")
        .args(["test_data", "-group", ""])
        .assert()
        .failure()
        .stderr(predicate::str::contains("empty"))
        .stdout(predicate::str::is_empty());

    Command::cargo_bin("find")
        .expect("found binary")
        .args(["test_data", "-group", " "])
        .assert()
        .failure()
        .stderr(predicate::str::contains(
            "is not the name of an existing group",
        ))
        .stdout(predicate::str::is_empty());
}

#[test]
#[serial(working_dir)]
fn find_with_nogroup_predicate() {
    Command::cargo_bin("find")
        .expect("found binary")
        .args(["test_data", "-nogroup"])
        .assert()
        .success()
        .stdout(predicate::str::is_empty())
        .stderr(predicate::str::is_empty());
}

#[test]
#[cfg(unix)]
#[serial(working_dir)]
fn find_with_gid_predicate() {
    use std::os::unix::fs::MetadataExt;
    use std::path::Path;

    let path = Path::new("./test_data");
    let gid = path.metadata().unwrap().gid();

    Command::cargo_bin("find")
        .expect("found binary")
        .args(["test_data", "-gid", &gid.to_string()])
        .assert()
        .success()
        .stderr(predicate::str::is_empty());
}

#[test]
#[serial(working_dir)]
fn find_newer_xy() {
    #[cfg(target_os = "linux")]
    let options = ["a", "c", "m"];
    #[cfg(not(target_os = "linux"))]
    let options = ["a", "B", "c", "m"];

    for x in options {
        for y in options {
            let arg = &format!("-newer{x}{y}");
            Command::cargo_bin("find")
                .expect("found binary")
                .args([
                    "./test_data/simple/subdir",
                    arg,
                    "./test_data/simple/subdir/ABBBC",
                ])
                .assert()
                .success()
                .stderr(predicate::str::is_empty());
        }
    }

    #[cfg(target_os = "linux")]
    let args = ["-newerat", "-newerct", "-newermt"];
    #[cfg(not(target_os = "linux"))]
    let args = ["-newerat", "-newerBt", "-newerct", "-newermt"];
    let times = ["jan 01, 2000", "jan 01, 2000 00:00:00"];

    for arg in args {
        for time in times {
            let arg = &format!("{arg}{time}");
            Command::cargo_bin("find")
                .expect("found binary")
                .args(["./test_data/simple/subdir", arg, time])
                .assert()
                .success()
                .stderr(predicate::str::is_empty());
        }
    }
}

#[test]
#[serial(working_dir)]
fn find_age_range() {
    let args = ["-amin", "-cmin", "-mmin"];
    let times = ["-60", "-120", "-240", "+60", "+120", "+240"];
    let time_strings = [
        "\"-60\"", "\"-120\"", "\"-240\"", "\"-60\"", "\"-120\"", "\"-240\"",
    ];

    for arg in args {
        for time in times {
            Command::cargo_bin("find")
                .expect("the time should match")
                .args(["test_data/simple", arg, time])
                .assert()
                .success()
                .code(0);
        }
    }

    for arg in args {
        for time_string in time_strings {
            Command::cargo_bin("find")
                .expect("the time should not match")
                .args(["test_data/simple", arg, time_string])
                .assert()
                .failure()
                .code(1)
                .stderr(predicate::str::contains(
                    "Error: Expected a decimal integer (with optional + or - prefix) argument to",
                ))
                .stdout(predicate::str::is_empty());
        }
    }
}

#[test]
#[cfg(unix)]
#[serial(working_dir)]
fn find_fs() {
    use findutils::find::matchers::fs::get_file_system_type;
    use std::path::Path;

    let path = Path::new("./test_data/simple/subdir");
    let target_fs_type = get_file_system_type(path).unwrap();

    // match fs type
    Command::cargo_bin("find")
        .expect("found binary")
        .args(["./test_data/simple/subdir", "-fstype", &target_fs_type])
        .assert()
        .success()
        .stdout(predicate::str::contains("./test_data/simple/subdir"))
        .stderr(predicate::str::is_empty());

    // not match fs type
    Command::cargo_bin("find")
        .expect("found binary")
        .args([
            "./test_data/simple/subdir",
            "-fstype",
            format!("{} foo", target_fs_type).as_str(),
        ])
        .assert()
        .success()
        .stdout(predicate::str::is_empty())
        .stderr(predicate::str::is_empty());

    // not contain fstype text.
    Command::cargo_bin("find")
        .expect("found binary")
        .args(["./test_data/simple/subdir", "-fstype"])
        .assert()
        .failure()
        .stdout(predicate::str::is_empty());

    // void fstype
    Command::cargo_bin("find")
        .expect("found binary")
        .args(["./test_data/simple/subdir", "-fstype", " "])
        .assert()
        .success()
        .stdout(predicate::str::is_empty())
        .stderr(predicate::str::is_empty());
}

#[test]
#[serial(working_dir)]
fn find_samefile() {
    use std::fs;

    // remove file if hard link file exist.
    // But you can't delete a file that doesn't exist,
    // so ignore the error returned here.
    let _ = fs::remove_file("test_data/links/hard_link");
    fs::hard_link("test_data/links/abbbc", "test_data/links/hard_link").unwrap();

    Command::cargo_bin("find")
        .expect("found binary")
        .args([
            "./test_data/links/abbbc",
            "-samefile",
            "./test_data/links/hard_link",
        ])
        .assert()
        .success()
        .stdout(predicate::str::contains("./test_data/links/abbbc"))
        .stderr(predicate::str::is_empty());

    // test . path
    Command::cargo_bin("find")
        .expect("found binary")
        .args([".", "-samefile", "."])
        .assert()
        .success()
        .stdout(predicate::str::contains("."))
        .stderr(predicate::str::is_empty());

    Command::cargo_bin("find")
        .expect("found binary")
        .args([".", "-samefile", "./test_data/links/abbbc"])
        .assert()
        .success()
        .stdout(predicate::str::contains(fix_up_slashes(
            "./test_data/links/abbbc",
        )))
        .stderr(predicate::str::is_empty());

    // test not exist file
    Command::cargo_bin("find")
        .expect("found binary")
        .args([".", "-samefile", "./test_data/links/not-exist-file"])
        .assert()
        .failure()
        .stdout(predicate::str::is_empty())
        .stderr(predicate::str::contains("not-exist-file"));
}

#[test]
#[serial(working_dir)]
<<<<<<< HEAD
fn find_ignore_readdir_race() {
    Command::cargo_bin("find")
        .expect("found binary")
        .args(["./test_data/simple/subdir", "-daystart", "-mtime", "0"])
        .assert()
        .success()
        .stderr(predicate::str::is_empty());

    // twice -daystart should be matched
    Command::cargo_bin("find")
        .expect("found binary")
        .args([
            "./test_data/simple/subdir",
            "-daystart",
            "-daystart",
            "-mtime",
            "1",
        ])
        .assert()
        .success()
=======
fn find_noleaf() {
    Command::cargo_bin("find")
        .expect("found binary")
        .args(["test_data/simple/subdir", "-noleaf"])
        .assert()
        .success()
        .stdout(predicate::str::contains("test_data/simple/subdir"))
>>>>>>> 9c11f110
        .stderr(predicate::str::is_empty());
}<|MERGE_RESOLUTION|>--- conflicted
+++ resolved
@@ -884,7 +884,6 @@
 
 #[test]
 #[serial(working_dir)]
-<<<<<<< HEAD
 fn find_ignore_readdir_race() {
     Command::cargo_bin("find")
         .expect("found binary")
@@ -905,7 +904,10 @@
         ])
         .assert()
         .success()
-=======
+}
+
+#[test]
+#[serial(working_dir)]
 fn find_noleaf() {
     Command::cargo_bin("find")
         .expect("found binary")
@@ -913,6 +915,5 @@
         .assert()
         .success()
         .stdout(predicate::str::contains("test_data/simple/subdir"))
->>>>>>> 9c11f110
         .stderr(predicate::str::is_empty());
 }