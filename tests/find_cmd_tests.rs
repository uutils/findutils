// Copyright 2021 Chad Williamson <chad@dahc.us>
//
// Use of this source code is governed by an MIT-style license that can be
// found in the LICENSE file or at https://opensource.org/licenses/MIT.

// This file contains integration tests for the find command.
//
// Note: the `serial` macro is used on tests that make assumptions about the
// working directory, since we have at least one test that needs to change it.

use assert_cmd::Command;
use predicates::prelude::*;
use serial_test::serial;
use std::fs::File;
use std::io::Write;
use std::{env, io::ErrorKind};
use tempfile::Builder;

#[cfg(unix)]
use std::os::unix::fs::symlink;

#[cfg(windows)]
use std::os::windows::fs::{symlink_dir, symlink_file};

use common::test_helpers::fix_up_slashes;

mod common;

// Variants of fix_up_slashes that properly escape the forward slashes for being
// in a regex.
#[cfg(windows)]
fn fix_up_regex_slashes(re: &str) -> String {
    re.replace("/", "\\\\")
}

#[cfg(not(windows))]
fn fix_up_regex_slashes(re: &str) -> String {
    re.to_owned()
}

#[serial(working_dir)]
#[test]
fn no_args() {
    Command::cargo_bin("find")
        .expect("found binary")
        .assert()
        .success()
        .stderr(predicate::str::is_empty())
        .stdout(predicate::str::contains("test_data"));
}

#[serial(working_dir)]
#[test]
fn two_matchers_both_match() {
    Command::cargo_bin("find")
        .expect("found binary")
        .args(["-type", "d", "-name", "test_data"])
        .assert()
        .success()
        .stderr(predicate::str::is_empty())
        .stdout(predicate::str::contains("test_data"));
}

#[serial(working_dir)]
#[test]
fn two_matchers_one_matches() {
    Command::cargo_bin("find")
        .expect("found binary")
        .args(["-type", "f", "-name", "test_data"])
        .assert()
        .success()
        .stderr(predicate::str::is_empty())
        .stdout(predicate::str::is_empty());
}

#[test]
fn matcher_with_side_effects_at_end() {
    let temp_dir = Builder::new().prefix("find_cmd_").tempdir().unwrap();

    let temp_dir_path = temp_dir.path().to_string_lossy();
    let test_file = temp_dir.path().join("test");
    File::create(&test_file).expect("created test file");

    Command::cargo_bin("find")
        .expect("found binary")
        .args([&temp_dir_path, "-name", "test", "-delete"])
        .assert()
        .success()
        .stderr(predicate::str::is_empty())
        .stdout(predicate::str::is_empty());

    assert!(!test_file.exists(), "test file should be deleted");
    assert!(temp_dir.path().exists(), "temp dir should NOT be deleted");
}

#[test]
fn matcher_with_side_effects_in_front() {
    let temp_dir = Builder::new().prefix("find_cmd_").tempdir().unwrap();

    let temp_dir_path = temp_dir.path().to_string_lossy();
    let test_file = temp_dir.path().join("test");
    File::create(&test_file).expect("created test file");

    Command::cargo_bin("find")
        .expect("found binary")
        .args([&temp_dir_path, "-delete", "-name", "test"])
        .assert()
        .success()
        .stderr(predicate::str::is_empty())
        .stdout(predicate::str::is_empty());

    assert!(!test_file.exists(), "test file should be deleted");
    assert!(!temp_dir.path().exists(), "temp dir should also be deleted");
}

// This could be covered by a unit test in principle... in practice, changing
// the working dir can't be done safely in unit tests unless `--test-threads=1`
// or `serial` goes everywhere, and it doesn't seem possible to get an
// appropriate `walkdir::DirEntry` for "." without actually changing dirs
// (or risking deletion of the repo itself).
#[serial(working_dir)]
#[test]
fn delete_on_dot_dir() {
    let temp_dir = Builder::new().prefix("example").tempdir().unwrap();
    let original_dir = env::current_dir().unwrap();
    env::set_current_dir(temp_dir.path()).expect("working dir changed");

    // "." should be matched (confirmed by the print), but not deleted.
    Command::cargo_bin("find")
        .expect("found binary")
        .args([".", "-delete", "-print"])
        .assert()
        .success()
        .stderr(predicate::str::is_empty())
        .stdout(predicate::str::diff(".\n"));

    env::set_current_dir(original_dir).expect("restored original working dir");

    assert!(temp_dir.path().exists(), "temp dir should still exist");
}

#[test]
fn regex_types() {
    let temp_dir = Builder::new().prefix("find_cmd_").tempdir().unwrap();

    let temp_dir_path = temp_dir.path().to_string_lossy();
    let test_file = temp_dir.path().join("teeest");
    File::create(test_file).expect("created test file");

    Command::cargo_bin("find")
        .expect("found binary")
        .args([&temp_dir_path, "-regex", &fix_up_regex_slashes(".*/tE+st")])
        .assert()
        .success()
        .stderr(predicate::str::is_empty())
        .stdout(predicate::str::is_empty());

    Command::cargo_bin("find")
        .expect("found binary")
        .args([&temp_dir_path, "-iregex", &fix_up_regex_slashes(".*/tE+st")])
        .assert()
        .success()
        .stderr(predicate::str::is_empty())
        .stdout(predicate::str::contains("teeest"));

    Command::cargo_bin("find")
        .expect("found binary")
        .args([
            &temp_dir_path,
            "-regextype",
            "posix-basic",
            "-regex",
            &fix_up_regex_slashes(r".*/te\{1,3\}st"),
        ])
        .assert()
        .success()
        .stderr(predicate::str::is_empty())
        .stdout(predicate::str::contains("teeest"));

    Command::cargo_bin("find")
        .expect("found binary")
        .args([
            &temp_dir_path,
            "-regextype",
            "posix-extended",
            "-regex",
            &fix_up_regex_slashes(".*/te{1,3}st"),
        ])
        .assert()
        .success()
        .stderr(predicate::str::is_empty())
        .stdout(predicate::str::contains("teeest"));

    Command::cargo_bin("find")
        .expect("found binary")
        .args([
            &temp_dir_path,
            "-regextype",
            "ed",
            "-regex",
            &fix_up_regex_slashes(r".*/te\{1,3\}st"),
        ])
        .assert()
        .success()
        .stderr(predicate::str::is_empty())
        .stdout(predicate::str::contains("teeest"));

    Command::cargo_bin("find")
        .expect("found binary")
        .args([
            &temp_dir_path,
            "-regextype",
            "sed",
            "-regex",
            &fix_up_regex_slashes(r".*/te\{1,3\}st"),
        ])
        .assert()
        .success()
        .stderr(predicate::str::is_empty())
        .stdout(predicate::str::contains("teeest"));
}

#[test]
fn empty_files() {
    let temp_dir = Builder::new().prefix("find_cmd_").tempdir().unwrap();
    let temp_dir_path = temp_dir.path().to_string_lossy();

    Command::cargo_bin("find")
        .expect("found binary")
        .args([&temp_dir_path, "-empty"])
        .assert()
        .success()
        .stderr(predicate::str::is_empty())
        .stdout(fix_up_slashes(&format!("{temp_dir_path}\n")));

    let test_file_path = temp_dir.path().join("test");
    let mut test_file = File::create(&test_file_path).unwrap();

    Command::cargo_bin("find")
        .expect("found binary")
        .args([&temp_dir_path, "-empty"])
        .assert()
        .success()
        .stderr(predicate::str::is_empty())
        .stdout(fix_up_slashes(&format!(
            "{}\n",
            test_file_path.to_string_lossy()
        )));

    let subdir_path = temp_dir.path().join("subdir");
    std::fs::create_dir(&subdir_path).unwrap();

    Command::cargo_bin("find")
        .expect("found binary")
        .args([&temp_dir_path, "-empty", "-sorted"])
        .assert()
        .success()
        .stderr(predicate::str::is_empty())
        .stdout(fix_up_slashes(&format!(
            "{}\n{}\n",
            subdir_path.to_string_lossy(),
            test_file_path.to_string_lossy()
        )));

    write!(test_file, "x").unwrap();
    test_file.sync_all().unwrap();

    Command::cargo_bin("find")
        .expect("found binary")
        .args([&temp_dir_path, "-empty", "-sorted"])
        .assert()
        .success()
        .stderr(predicate::str::is_empty())
        .stdout(fix_up_slashes(&format!(
            "{}\n",
            subdir_path.to_string_lossy(),
        )));
}

#[serial(working_dir)]
#[test]
fn find_printf() {
    #[cfg(unix)]
    {
        if let Err(e) = symlink("abbbc", "test_data/links/link-f") {
            assert!(
                e.kind() == ErrorKind::AlreadyExists,
                "Failed to create sym link: {e:?}"
            );
        }
        if let Err(e) = symlink("subdir", "test_data/links/link-d") {
            assert!(
                e.kind() == ErrorKind::AlreadyExists,
                "Failed to create sym link: {e:?}"
            );
        }
        if let Err(e) = symlink("missing", "test_data/links/link-missing") {
            assert!(
                e.kind() == ErrorKind::AlreadyExists,
                "Failed to create sym link: {e:?}"
            );
        }
        if let Err(e) = symlink("abbbc/x", "test_data/links/link-notdir") {
            assert!(
                e.kind() == ErrorKind::AlreadyExists,
                "Failed to create sym link: {e:?}"
            );
        }
        if let Err(e) = symlink("link-loop", "test_data/links/link-loop") {
            assert!(
                e.kind() == ErrorKind::AlreadyExists,
                "Failed to create sym link: {e:?}"
            );
        }
    }
    #[cfg(windows)]
    {
        if let Err(e) = symlink_file("abbbc", "test_data/links/link-f") {
            assert!(
                e.kind() == ErrorKind::AlreadyExists,
                "Failed to create sym link: {:?}",
                e
            );
        }
        if let Err(e) = symlink_dir("subdir", "test_data/links/link-d") {
            assert!(
                e.kind() == ErrorKind::AlreadyExists,
                "Failed to create sym link: {:?}",
                e
            );
        }
        if let Err(e) = symlink_file("missing", "test_data/links/link-missing") {
            assert!(
                e.kind() == ErrorKind::AlreadyExists,
                "Failed to create sym link: {:?}",
                e
            );
        }
        if let Err(e) = symlink_file("abbbc/x", "test_data/links/link-notdir") {
            assert!(
                e.kind() == ErrorKind::AlreadyExists,
                "Failed to create sym link: {:?}",
                e
            );
        }
    }

    Command::cargo_bin("find")
        .expect("found binary")
        .args([
            &fix_up_slashes("./test_data/simple"),
            "-sorted",
            "-printf",
            "%f %d %h %H %p %P %y\n",
        ])
        .assert()
        .success()
        .stderr(predicate::str::is_empty())
        .stdout(predicate::str::diff(fix_up_slashes(
            "simple 0 ./test_data ./test_data/simple \
            ./test_data/simple  d\n\
            abbbc 1 ./test_data/simple ./test_data/simple \
            ./test_data/simple/abbbc abbbc f\n\
            subdir 1 ./test_data/simple ./test_data/simple \
            ./test_data/simple/subdir subdir d\n\
            ABBBC 2 ./test_data/simple/subdir ./test_data/simple \
            ./test_data/simple/subdir/ABBBC subdir/ABBBC f\n",
        )));

    Command::cargo_bin("find")
        .expect("found binary")
        .args([
            &fix_up_slashes("./test_data/links"),
            "-sorted",
            "-type",
            "l",
            "-printf",
            "%f %l %y %Y\n",
        ])
        .assert()
        .success()
        .stderr(predicate::str::is_empty())
        .stdout(predicate::str::diff(
            [
                "link-d subdir l d\n",
                "link-f abbbc l f\n",
                #[cfg(unix)]
                "link-loop link-loop l L\n",
                "link-missing missing l N\n",
                // We can't detect ENOTDIR on non-unix platforms yet.
                #[cfg(not(unix))]
                "link-notdir abbbc/x l ?\n",
                #[cfg(unix)]
                "link-notdir abbbc/x l N\n",
            ]
            .join(""),
        ));
}

#[cfg(unix)]
#[serial(working_dir)]
#[test]
fn find_perm() {
    Command::cargo_bin("find")
        .expect("found binary")
        .args(["-perm", "+rwx"])
        .assert()
        .success();

    Command::cargo_bin("find")
        .expect("found binary")
        .args(["-perm", "u+rwX"])
        .assert()
        .success();

    Command::cargo_bin("find")
        .expect("found binary")
        .args(["-perm", "u=g"])
        .assert()
        .success();
}

#[cfg(unix)]
#[serial(working_dir)]
#[test]
fn find_inum() {
    use std::fs::metadata;
    use std::os::unix::fs::MetadataExt;

    let inum = metadata("test_data/simple/abbbc")
        .expect("metadata for abbbc")
        .ino()
        .to_string();

    Command::cargo_bin("find")
        .expect("found binary")
        .args(["test_data", "-inum", &inum])
        .assert()
        .success()
        .stderr(predicate::str::is_empty())
        .stdout(predicate::str::contains("abbbc"));
}

#[cfg(unix)]
#[serial(working_dir)]
#[test]
fn find_links() {
    Command::cargo_bin("find")
        .expect("found binary")
        .args(["test_data", "-links", "1"])
        .assert()
        .success()
        .stderr(predicate::str::is_empty())
        .stdout(predicate::str::contains("abbbc"));
}

#[serial(working_dir)]
#[test]
fn find_mount_xdev() {
    // Make sure that -mount/-xdev doesn't prune unexpectedly.
    // TODO: Test with a mount point in the search.

    Command::cargo_bin("find")
        .expect("found binary")
        .args(["test_data", "-mount"])
        .assert()
        .success()
        .stderr(predicate::str::is_empty())
        .stdout(predicate::str::contains("abbbc"));

    Command::cargo_bin("find")
        .expect("found binary")
        .args(["test_data", "-xdev"])
        .assert()
        .success()
        .stderr(predicate::str::is_empty())
        .stdout(predicate::str::contains("abbbc"));
}

#[serial(working_dir)]
#[test]
fn find_accessible() {
    Command::cargo_bin("find")
        .expect("found binary")
        .args(["test_data", "-readable"])
        .assert()
        .success()
        .stderr(predicate::str::is_empty())
        .stdout(predicate::str::contains("abbbc"));

    Command::cargo_bin("find")
        .expect("found binary")
        .args(["test_data", "-writable"])
        .assert()
        .success()
        .stderr(predicate::str::is_empty())
        .stdout(predicate::str::contains("abbbc"));

    #[cfg(unix)]
    Command::cargo_bin("find")
        .expect("found binary")
        .args(["test_data", "-executable"])
        .assert()
        .success()
        .stderr(predicate::str::is_empty())
        .stdout(predicate::str::contains("abbbc").not());
}

#[test]
fn find_time() {
    let args = ["1", "+1", "-1"];
    let exception_args = ["1%2", "1%2%3", "1a2", "1%2a", "abc", "-", "+", "%"];

    ["-ctime", "-atime", "-mtime"].iter().for_each(|flag| {
        args.iter().for_each(|arg| {
            Command::cargo_bin("find")
                .expect("found binary")
                .args([".", flag, arg])
                .assert()
                .success()
                .stderr(predicate::str::is_empty());
        });

        exception_args.iter().for_each(|arg| {
            Command::cargo_bin("find")
                .expect("found binary")
                .args([".", flag, arg])
                .assert()
                .failure()
                .stdout(predicate::str::is_empty());
        });
    });
}

#[test]
fn expression_empty_parentheses() {
    Command::cargo_bin("find")
        .expect("found binary")
        .args(["-true", "(", ")"])
        .assert()
        .failure()
        .stderr(predicate::str::contains(
            "empty parentheses are not allowed",
        ))
        .stdout(predicate::str::is_empty());
}

#[test]
#[serial(working_dir)]
fn find_newer_xy() {
    #[cfg(target_os = "linux")]
    let options = ["a", "c", "m"];
    #[cfg(not(target_os = "linux"))]
    let options = ["a", "B", "c", "m"];

    for x in options {
        for y in options {
            let arg = &format!("-newer{x}{y}");
            Command::cargo_bin("find")
                .expect("found binary")
                .args([
                    "./test_data/simple/subdir",
                    arg,
                    "./test_data/simple/subdir/ABBBC",
                ])
                .assert()
                .success()
                .stderr(predicate::str::is_empty());
        }
    }

    #[cfg(target_os = "linux")]
    let args = ["-newerat", "-newerct", "-newermt"];
    #[cfg(not(target_os = "linux"))]
    let args = ["-newerat", "-newerBt", "-newerct", "-newermt"];
    let times = ["jan 01, 2000", "jan 01, 2000 00:00:00"];

    for arg in args {
        for time in times {
            let arg = &format!("{arg}{time}");
            Command::cargo_bin("find")
                .expect("found binary")
                .args(["./test_data/simple/subdir", arg, time])
                .assert()
                .success()
                .stderr(predicate::str::is_empty());
        }
    }
}

#[test]
#[serial(working_dir)]
<<<<<<< HEAD
#[cfg(unix)]
fn find_samefile() {
    use std::fs;

    // remove file if hard link file exist.
    // But you can't delete a file that doesn't exist,
    // so ignore the error returned here.
    let _ = fs::remove_file("test_data/links/hard_link");
    fs::hard_link("test_data/links/abbbc", "test_data/links/hard_link").unwrap();

    Command::cargo_bin("find")
        .expect("found binary")
        .args([
            "./test_data/links/abbbc",
            "-samefile",
            "./test_data/links/hard_link",
        ])
        .assert()
        .success()
        .stdout(predicate::str::contains("./test_data/links/abbbc"))
        .stderr(predicate::str::is_empty());

    // test . path
    Command::cargo_bin("find")
        .expect("found binary")
        .args([".", "-samefile", "."])
        .assert()
        .success()
        .stdout(predicate::str::contains("."))
        .stderr(predicate::str::is_empty());

    Command::cargo_bin("find")
        .expect("found binary")
        .args([".", "-samefile", "./test_data/links/abbbc"])
        .assert()
        .success()
        .stdout(predicate::str::contains("./test_data/links/abbbc"))
        .stderr(predicate::str::is_empty());

    // test not exist file
    Command::cargo_bin("find")
        .expect("found binary")
        .args([".", "-samefile", "./test_data/links/not-exist-file"])
        .assert()
        .failure()
        .stdout(predicate::str::contains(""))
        .stderr(predicate::str::contains("No such file or directory"));
=======
fn find_age_range() {
    let args = ["-amin", "-cmin", "-mmin"];
    let times = ["-60", "-120", "-240", "+60", "+120", "+240"];
    let time_strings = [
        "\"-60\"", "\"-120\"", "\"-240\"", "\"-60\"", "\"-120\"", "\"-240\"",
    ];

    for arg in args {
        for time in times {
            Command::cargo_bin("find")
                .expect("the time should match")
                .args(["test_data/simple", arg, time])
                .assert()
                .success()
                .code(0);
        }
    }

    for arg in args {
        for time_string in time_strings {
            Command::cargo_bin("find")
                .expect("the time should not match")
                .args(["test_data/simple", arg, time_string])
                .assert()
                .failure()
                .code(1)
                .stderr(predicate::str::contains(
                    "Error: Expected a decimal integer (with optional + or - prefix) argument to",
                ))
                .stdout(predicate::str::is_empty());
        }
    }
>>>>>>> d7057e09
}<|MERGE_RESOLUTION|>--- conflicted
+++ resolved
@@ -590,7 +590,6 @@
 
 #[test]
 #[serial(working_dir)]
-<<<<<<< HEAD
 #[cfg(unix)]
 fn find_samefile() {
     use std::fs;
@@ -638,7 +637,9 @@
         .failure()
         .stdout(predicate::str::contains(""))
         .stderr(predicate::str::contains("No such file or directory"));
-=======
+}
+
+#[cfg(unix)]
 fn find_age_range() {
     let args = ["-amin", "-cmin", "-mmin"];
     let times = ["-60", "-120", "-240", "+60", "+120", "+240"];
@@ -671,5 +672,4 @@
                 .stdout(predicate::str::is_empty());
         }
     }
->>>>>>> d7057e09
 }