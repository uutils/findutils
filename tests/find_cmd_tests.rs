--- conflicted
+++ resolved
@@ -924,26 +924,6 @@
 
 #[test]
 #[serial(working_dir)]
-<<<<<<< HEAD
-fn find_nogroup() {
-    let _ = fs::remove_file("test_data/find_fprint");
-
-    Command::cargo_bin("find")
-        .expect("found binary")
-        .args(["test_data/simple", "-fprint", "test_data/find_fprint"])
-        .assert()
-        .success()
-        .stdout(predicate::str::is_empty())
-        .stderr(predicate::str::is_empty());
-
-    // read test_data/find_fprint
-    let mut f = File::open("test_data/find_fprint").unwrap();
-    let mut contents = String::new();
-    f.read_to_string(&mut contents).unwrap();
-    assert!(contents.contains("test_data/simple"));
-
-    let _ = fs::remove_file("test_data/find_fprint");
-=======
 fn find_daystart() {
     Command::cargo_bin("find")
         .expect("found binary")
@@ -965,5 +945,26 @@
         .assert()
         .success()
         .stderr(predicate::str::is_empty());
->>>>>>> 1b9904eb
+}
+
+#[test]
+#[serial(working_dir)]
+fn find_nogroup() {
+    let _ = fs::remove_file("test_data/find_fprint");
+
+    Command::cargo_bin("find")
+        .expect("found binary")
+        .args(["test_data/simple", "-fprint", "test_data/find_fprint"])
+        .assert()
+        .success()
+        .stdout(predicate::str::is_empty())
+        .stderr(predicate::str::is_empty());
+
+    // read test_data/find_fprint
+    let mut f = File::open("test_data/find_fprint").unwrap();
+    let mut contents = String::new();
+    f.read_to_string(&mut contents).unwrap();
+    assert!(contents.contains("test_data/simple"));
+
+    let _ = fs::remove_file("test_data/find_fprint");
 }