// Copyright 2021 Chad Williamson <chad@dahc.us>
//
// Use of this source code is governed by an MIT-style license that can be
// found in the LICENSE file or at https://opensource.org/licenses/MIT.

// This file contains integration tests for the find command.
//
// Note: the `serial` macro is used on tests that make assumptions about the
// working directory, since we have at least one test that needs to change it.

use assert_cmd::Command;
use predicates::prelude::*;
use serial_test::serial;
use std::fs::File;
use std::io::Write;
use std::{env, io::ErrorKind};
use tempfile::Builder;

#[cfg(unix)]
use std::os::unix::fs::symlink;

#[cfg(windows)]
use std::os::windows::fs::{symlink_dir, symlink_file};

use common::test_helpers::fix_up_slashes;

mod common;

// Variants of fix_up_slashes that properly escape the forward slashes for being
// in a regex.
#[cfg(windows)]
fn fix_up_regex_slashes(re: &str) -> String {
    re.replace("/", "\\\\")
}

#[cfg(not(windows))]
fn fix_up_regex_slashes(re: &str) -> String {
    re.to_owned()
}

#[serial(working_dir)]
#[test]
fn no_args() {
    Command::cargo_bin("find")
        .expect("found binary")
        .assert()
        .success()
        .stderr(predicate::str::is_empty())
        .stdout(predicate::str::contains("test_data"));
}

#[serial(working_dir)]
#[test]
fn two_matchers_both_match() {
    Command::cargo_bin("find")
        .expect("found binary")
        .args(["-type", "d", "-name", "test_data"])
        .assert()
        .success()
        .stderr(predicate::str::is_empty())
        .stdout(predicate::str::contains("test_data"));
}

#[serial(working_dir)]
#[test]
fn two_matchers_one_matches() {
    Command::cargo_bin("find")
        .expect("found binary")
        .args(["-type", "f", "-name", "test_data"])
        .assert()
        .success()
        .stderr(predicate::str::is_empty())
        .stdout(predicate::str::is_empty());
}

#[test]
fn matcher_with_side_effects_at_end() {
    let temp_dir = Builder::new().prefix("find_cmd_").tempdir().unwrap();

    let temp_dir_path = temp_dir.path().to_string_lossy();
    let test_file = temp_dir.path().join("test");
    File::create(&test_file).expect("created test file");

    Command::cargo_bin("find")
        .expect("found binary")
        .args([&temp_dir_path, "-name", "test", "-delete"])
        .assert()
        .success()
        .stderr(predicate::str::is_empty())
        .stdout(predicate::str::is_empty());

    assert!(!test_file.exists(), "test file should be deleted");
    assert!(temp_dir.path().exists(), "temp dir should NOT be deleted");
}

#[test]
fn matcher_with_side_effects_in_front() {
    let temp_dir = Builder::new().prefix("find_cmd_").tempdir().unwrap();

    let temp_dir_path = temp_dir.path().to_string_lossy();
    let test_file = temp_dir.path().join("test");
    File::create(&test_file).expect("created test file");

    Command::cargo_bin("find")
        .expect("found binary")
        .args([&temp_dir_path, "-delete", "-name", "test"])
        .assert()
        .success()
        .stderr(predicate::str::is_empty())
        .stdout(predicate::str::is_empty());

    assert!(!test_file.exists(), "test file should be deleted");
    assert!(!temp_dir.path().exists(), "temp dir should also be deleted");
}

// This could be covered by a unit test in principle... in practice, changing
// the working dir can't be done safely in unit tests unless `--test-threads=1`
// or `serial` goes everywhere, and it doesn't seem possible to get an
// appropriate `walkdir::DirEntry` for "." without actually changing dirs
// (or risking deletion of the repo itself).
#[serial(working_dir)]
#[test]
fn delete_on_dot_dir() {
    let temp_dir = Builder::new().prefix("example").tempdir().unwrap();
    let original_dir = env::current_dir().unwrap();
    env::set_current_dir(temp_dir.path()).expect("working dir changed");

    // "." should be matched (confirmed by the print), but not deleted.
    Command::cargo_bin("find")
        .expect("found binary")
        .args([".", "-delete", "-print"])
        .assert()
        .success()
        .stderr(predicate::str::is_empty())
        .stdout(predicate::str::diff(".\n"));

    env::set_current_dir(original_dir).expect("restored original working dir");

    assert!(temp_dir.path().exists(), "temp dir should still exist");
}

#[test]
fn regex_types() {
    let temp_dir = Builder::new().prefix("find_cmd_").tempdir().unwrap();

    let temp_dir_path = temp_dir.path().to_string_lossy();
    let test_file = temp_dir.path().join("teeest");
    File::create(test_file).expect("created test file");

    Command::cargo_bin("find")
        .expect("found binary")
        .args([&temp_dir_path, "-regex", &fix_up_regex_slashes(".*/tE+st")])
        .assert()
        .success()
        .stderr(predicate::str::is_empty())
        .stdout(predicate::str::is_empty());

    Command::cargo_bin("find")
        .expect("found binary")
        .args([&temp_dir_path, "-iregex", &fix_up_regex_slashes(".*/tE+st")])
        .assert()
        .success()
        .stderr(predicate::str::is_empty())
        .stdout(predicate::str::contains("teeest"));

    Command::cargo_bin("find")
        .expect("found binary")
        .args([
            &temp_dir_path,
            "-regextype",
            "posix-basic",
            "-regex",
            &fix_up_regex_slashes(r".*/te\{1,3\}st"),
        ])
        .assert()
        .success()
        .stderr(predicate::str::is_empty())
        .stdout(predicate::str::contains("teeest"));

    Command::cargo_bin("find")
        .expect("found binary")
        .args([
            &temp_dir_path,
            "-regextype",
            "posix-extended",
            "-regex",
            &fix_up_regex_slashes(".*/te{1,3}st"),
        ])
        .assert()
        .success()
        .stderr(predicate::str::is_empty())
        .stdout(predicate::str::contains("teeest"));

    Command::cargo_bin("find")
        .expect("found binary")
        .args([
            &temp_dir_path,
            "-regextype",
            "ed",
            "-regex",
            &fix_up_regex_slashes(r".*/te\{1,3\}st"),
        ])
        .assert()
        .success()
        .stderr(predicate::str::is_empty())
        .stdout(predicate::str::contains("teeest"));

    Command::cargo_bin("find")
        .expect("found binary")
        .args([
            &temp_dir_path,
            "-regextype",
            "sed",
            "-regex",
            &fix_up_regex_slashes(r".*/te\{1,3\}st"),
        ])
        .assert()
        .success()
        .stderr(predicate::str::is_empty())
        .stdout(predicate::str::contains("teeest"));
}

#[test]
fn empty_files() {
    let temp_dir = Builder::new().prefix("find_cmd_").tempdir().unwrap();
    let temp_dir_path = temp_dir.path().to_string_lossy();

    Command::cargo_bin("find")
        .expect("found binary")
        .args([&temp_dir_path, "-empty"])
        .assert()
        .success()
        .stderr(predicate::str::is_empty())
        .stdout(fix_up_slashes(&format!("{temp_dir_path}\n")));

    let test_file_path = temp_dir.path().join("test");
    let mut test_file = File::create(&test_file_path).unwrap();

    Command::cargo_bin("find")
        .expect("found binary")
        .args([&temp_dir_path, "-empty"])
        .assert()
        .success()
        .stderr(predicate::str::is_empty())
        .stdout(fix_up_slashes(&format!(
            "{}\n",
            test_file_path.to_string_lossy()
        )));

    let subdir_path = temp_dir.path().join("subdir");
    std::fs::create_dir(&subdir_path).unwrap();

    Command::cargo_bin("find")
        .expect("found binary")
        .args([&temp_dir_path, "-empty", "-sorted"])
        .assert()
        .success()
        .stderr(predicate::str::is_empty())
        .stdout(fix_up_slashes(&format!(
            "{}\n{}\n",
            subdir_path.to_string_lossy(),
            test_file_path.to_string_lossy()
        )));

    write!(test_file, "x").unwrap();
    test_file.sync_all().unwrap();

    Command::cargo_bin("find")
        .expect("found binary")
        .args([&temp_dir_path, "-empty", "-sorted"])
        .assert()
        .success()
        .stderr(predicate::str::is_empty())
        .stdout(fix_up_slashes(&format!(
            "{}\n",
            subdir_path.to_string_lossy(),
        )));
}

#[serial(working_dir)]
#[test]
fn find_printf() {
    #[cfg(unix)]
    {
        if let Err(e) = symlink("abbbc", "test_data/links/link-f") {
            assert!(
                e.kind() == ErrorKind::AlreadyExists,
                "Failed to create sym link: {e:?}"
            );
        }
        if let Err(e) = symlink("subdir", "test_data/links/link-d") {
            assert!(
                e.kind() == ErrorKind::AlreadyExists,
                "Failed to create sym link: {e:?}"
            );
        }
        if let Err(e) = symlink("missing", "test_data/links/link-missing") {
            assert!(
                e.kind() == ErrorKind::AlreadyExists,
                "Failed to create sym link: {e:?}"
            );
        }
        if let Err(e) = symlink("abbbc/x", "test_data/links/link-notdir") {
            assert!(
                e.kind() == ErrorKind::AlreadyExists,
                "Failed to create sym link: {e:?}"
            );
        }
        if let Err(e) = symlink("link-loop", "test_data/links/link-loop") {
            assert!(
                e.kind() == ErrorKind::AlreadyExists,
                "Failed to create sym link: {e:?}"
            );
        }
    }
    #[cfg(windows)]
    {
        if let Err(e) = symlink_file("abbbc", "test_data/links/link-f") {
            assert!(
                e.kind() == ErrorKind::AlreadyExists,
                "Failed to create sym link: {:?}",
                e
            );
        }
        if let Err(e) = symlink_dir("subdir", "test_data/links/link-d") {
            assert!(
                e.kind() == ErrorKind::AlreadyExists,
                "Failed to create sym link: {:?}",
                e
            );
        }
        if let Err(e) = symlink_file("missing", "test_data/links/link-missing") {
            assert!(
                e.kind() == ErrorKind::AlreadyExists,
                "Failed to create sym link: {:?}",
                e
            );
        }
        if let Err(e) = symlink_file("abbbc/x", "test_data/links/link-notdir") {
            assert!(
                e.kind() == ErrorKind::AlreadyExists,
                "Failed to create sym link: {:?}",
                e
            );
        }
    }

    Command::cargo_bin("find")
        .expect("found binary")
        .args([
            &fix_up_slashes("./test_data/simple"),
            "-sorted",
            "-printf",
            "%f %d %h %H %p %P %y\n",
        ])
        .assert()
        .success()
        .stderr(predicate::str::is_empty())
        .stdout(predicate::str::diff(fix_up_slashes(
            "simple 0 ./test_data ./test_data/simple \
            ./test_data/simple  d\n\
            abbbc 1 ./test_data/simple ./test_data/simple \
            ./test_data/simple/abbbc abbbc f\n\
            subdir 1 ./test_data/simple ./test_data/simple \
            ./test_data/simple/subdir subdir d\n\
            ABBBC 2 ./test_data/simple/subdir ./test_data/simple \
            ./test_data/simple/subdir/ABBBC subdir/ABBBC f\n",
        )));

    Command::cargo_bin("find")
        .expect("found binary")
        .args([
            &fix_up_slashes("./test_data/links"),
            "-sorted",
            "-type",
            "l",
            "-printf",
            "%f %l %y %Y\n",
        ])
        .assert()
        .success()
        .stderr(predicate::str::is_empty())
        .stdout(predicate::str::diff(
            [
                "link-d subdir l d\n",
                "link-f abbbc l f\n",
                #[cfg(unix)]
                "link-loop link-loop l L\n",
                "link-missing missing l N\n",
                // We can't detect ENOTDIR on non-unix platforms yet.
                #[cfg(not(unix))]
                "link-notdir abbbc/x l ?\n",
                #[cfg(unix)]
                "link-notdir abbbc/x l N\n",
            ]
            .join(""),
        ));
}

#[cfg(unix)]
#[serial(working_dir)]
#[test]
fn find_perm() {
    Command::cargo_bin("find")
        .expect("found binary")
        .args(["-perm", "+rwx"])
        .assert()
        .success();

    Command::cargo_bin("find")
        .expect("found binary")
        .args(["-perm", "u+rwX"])
        .assert()
        .success();

    Command::cargo_bin("find")
        .expect("found binary")
        .args(["-perm", "u=g"])
        .assert()
        .success();
}

#[cfg(unix)]
#[serial(working_dir)]
#[test]
fn find_inum() {
    use std::fs::metadata;
    use std::os::unix::fs::MetadataExt;

    let inum = metadata("test_data/simple/abbbc")
        .expect("metadata for abbbc")
        .ino()
        .to_string();

    Command::cargo_bin("find")
        .expect("found binary")
        .args(["test_data", "-inum", &inum])
        .assert()
        .success()
        .stderr(predicate::str::is_empty())
        .stdout(predicate::str::contains("abbbc"));
}

#[cfg(unix)]
#[serial(working_dir)]
#[test]
fn find_links() {
    Command::cargo_bin("find")
        .expect("found binary")
        .args(["test_data", "-links", "1"])
        .assert()
        .success()
        .stderr(predicate::str::is_empty())
        .stdout(predicate::str::contains("abbbc"));
}

#[serial(working_dir)]
#[test]
fn find_mount_xdev() {
    // Make sure that -mount/-xdev doesn't prune unexpectedly.
    // TODO: Test with a mount point in the search.

    Command::cargo_bin("find")
        .expect("found binary")
        .args(["test_data", "-mount"])
        .assert()
        .success()
        .stderr(predicate::str::is_empty())
        .stdout(predicate::str::contains("abbbc"));

    Command::cargo_bin("find")
        .expect("found binary")
        .args(["test_data", "-xdev"])
        .assert()
        .success()
        .stderr(predicate::str::is_empty())
        .stdout(predicate::str::contains("abbbc"));
}

#[serial(working_dir)]
#[test]
fn find_accessible() {
    Command::cargo_bin("find")
        .expect("found binary")
        .args(["test_data", "-readable"])
        .assert()
        .success()
        .stderr(predicate::str::is_empty())
        .stdout(predicate::str::contains("abbbc"));

    Command::cargo_bin("find")
        .expect("found binary")
        .args(["test_data", "-writable"])
        .assert()
        .success()
        .stderr(predicate::str::is_empty())
        .stdout(predicate::str::contains("abbbc"));

    #[cfg(unix)]
    Command::cargo_bin("find")
        .expect("found binary")
        .args(["test_data", "-executable"])
        .assert()
        .success()
        .stderr(predicate::str::is_empty())
        .stdout(predicate::str::contains("abbbc").not());
}

#[test]
fn find_time() {
    let args = ["1", "+1", "-1"];
    let exception_args = ["1%2", "1%2%3", "1a2", "1%2a", "abc", "-", "+", "%"];

    ["-ctime", "-atime", "-mtime"].iter().for_each(|flag| {
        args.iter().for_each(|arg| {
            Command::cargo_bin("find")
                .expect("found binary")
                .args([".", flag, arg])
                .assert()
                .success()
                .stderr(predicate::str::is_empty());
        });

        exception_args.iter().for_each(|arg| {
            Command::cargo_bin("find")
                .expect("found binary")
                .args([".", flag, arg])
                .assert()
                .failure()
                .stdout(predicate::str::is_empty());
        });
    });
}

#[test]
fn expression_empty_parentheses() {
    Command::cargo_bin("find")
        .expect("found binary")
        .args(["-true", "(", ")"])
        .assert()
        .failure()
        .stderr(predicate::str::contains(
            "empty parentheses are not allowed",
        ))
        .stdout(predicate::str::is_empty());
}

#[test]
#[serial(working_dir)]
<<<<<<< HEAD
fn find_with_user_predicate() {
    Command::cargo_bin("find")
        .expect("found binary")
        .args(["test_data", "-user", "root"])
        .assert()
        .success()
        .stderr(predicate::str::is_empty());

    Command::cargo_bin("find")
        .expect("found binary")
        .args(["test_data", "-user", ""])
        .assert()
        .failure()
        .stderr(predicate::str::contains("empty"))
        .stdout(predicate::str::is_empty());

    Command::cargo_bin("find")
        .expect("found binary")
        .args(["test_data", "-user", " "])
        .assert()
        .failure()
        .stderr(predicate::str::contains("is not the name of a known user"))
        .stdout(predicate::str::is_empty());
}

#[test]
#[serial(working_dir)]
fn find_with_nouser_predicate() {
    Command::cargo_bin("find")
        .expect("found binary")
        .args(["test_data", "-nouser"])
        .assert()
        .success()
        .stdout(predicate::str::is_empty())
        .stderr(predicate::str::is_empty());
}

#[test]
#[serial(working_dir)]
fn find_with_group_predicate() {
    Command::cargo_bin("find")
        .expect("found binary")
        .args(["test_data", "-group", "root"])
        .assert()
        .success()
        .stderr(predicate::str::is_empty());

    Command::cargo_bin("find")
        .expect("found binary")
        .args(["test_data", "-group", ""])
        .assert()
        .failure()
        .stderr(predicate::str::contains("empty"))
        .stdout(predicate::str::is_empty());

    Command::cargo_bin("find")
        .expect("found binary")
        .args(["test_data", "-group", " "])
        .assert()
        .failure()
        .stderr(predicate::str::contains(
            "is not the name of an existing group",
        ))
        .stdout(predicate::str::is_empty());
}

#[test]
#[serial(working_dir)]
fn find_with_nogroup_predicate() {
    Command::cargo_bin("find")
        .expect("found binary")
        .args(["test_data", "-nogroup"])
        .assert()
        .success()
        .stdout(predicate::str::is_empty())
        .stderr(predicate::str::is_empty());
=======
fn find_newer_xy() {
    #[cfg(target_os = "linux")]
    let options = ["a", "c", "m"];
    #[cfg(not(target_os = "linux"))]
    let options = ["a", "B", "c", "m"];

    for x in options {
        for y in options {
            let arg = &format!("-newer{x}{y}");
            Command::cargo_bin("find")
                .expect("found binary")
                .args([
                    "./test_data/simple/subdir",
                    arg,
                    "./test_data/simple/subdir/ABBBC",
                ])
                .assert()
                .success()
                .stderr(predicate::str::is_empty());
        }
    }

    #[cfg(target_os = "linux")]
    let args = ["-newerat", "-newerct", "-newermt"];
    #[cfg(not(target_os = "linux"))]
    let args = ["-newerat", "-newerBt", "-newerct", "-newermt"];
    let times = ["jan 01, 2000", "jan 01, 2000 00:00:00"];

    for arg in args {
        for time in times {
            let arg = &format!("{arg}{time}");
            Command::cargo_bin("find")
                .expect("found binary")
                .args(["./test_data/simple/subdir", arg, time])
                .assert()
                .success()
                .stderr(predicate::str::is_empty());
        }
    }
>>>>>>> 3badb057
}<|MERGE_RESOLUTION|>--- conflicted
+++ resolved
@@ -547,7 +547,6 @@
 
 #[test]
 #[serial(working_dir)]
-<<<<<<< HEAD
 fn find_with_user_predicate() {
     Command::cargo_bin("find")
         .expect("found binary")
@@ -624,7 +623,9 @@
         .success()
         .stdout(predicate::str::is_empty())
         .stderr(predicate::str::is_empty());
-=======
+}
+
+#[test]
 fn find_newer_xy() {
     #[cfg(target_os = "linux")]
     let options = ["a", "c", "m"];
@@ -664,5 +665,4 @@
                 .stderr(predicate::str::is_empty());
         }
     }
->>>>>>> 3badb057
 }