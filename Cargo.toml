--- conflicted
+++ resolved
@@ -14,7 +14,6 @@
 clap = "4.5"
 faccess = "0.2.4"
 walkdir = "2.5"
-<<<<<<< HEAD
 regex = "1.11"
 onig = { version = "6.4", default-features = false }
 uucore = { version = "0.0.30", features = ["entries", "fs", "fsext", "mode"] }
@@ -22,13 +21,6 @@
 argmax = "0.3.1"
 uutests = { version = "0.0.30" }
 ctor = "0.4.1"
-=======
-regex = "1.12"
-onig = { version = "6.5", default-features = false }
-uucore = { version = "0.2.2", features = ["entries", "fs", "fsext", "mode"] }
-nix = { version = "0.30", features = ["fs", "user"] }
-argmax = "0.4.0"
->>>>>>> 69b276a1
 
 [dev-dependencies]
 assert_cmd = "2"
