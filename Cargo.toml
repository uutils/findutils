[package]
name = "findutils"
version = "0.8.0"
homepage = "https://github.com/uutils/findutils"
repository = "https://github.com/uutils/findutils"
edition = "2021"
license = "MIT"
readme = "README.md"
description = "Rust implementation of GNU findutils"
authors = ["uutils developers"]

[dependencies]
<<<<<<< HEAD
chrono = "0.4.40"
clap = { version = "4.5", features = ["env"] }
=======
chrono = "0.4.41"
clap = "4.5"
>>>>>>> a607612e
faccess = "0.2.4"
walkdir = "2.5"
regex = "1.11"
onig = { version = "6.4", default-features = false }
uucore = { version = "0.0.30", features = ["entries", "fs", "fsext", "mode"] }
nix = { version = "0.30", features = ["fs", "user"] }
argmax = "0.3.1"
itertools = "0.14.0"
quick-error = "2.0.1"
uutests = "0.0.30"

[dev-dependencies]
assert_cmd = "2"
filetime = "0.2"
nix = { version = "0.30", features = ["fs"] }
predicates = "3"
serial_test = "3.2"
tempfile = "3"
pretty_assertions = "1.4.1"

[[bin]]
name = "find"
path = "src/find/main.rs"

[[bin]]
name = "locate"
path = "src/locate/main.rs"

[[bin]]
name = "updatedb"
path = "src/updatedb/main.rs"

[[bin]]
name = "xargs"
path = "src/xargs/main.rs"

[[bin]]
name = "testing-commandline"
path = "src/testing/commandline/main.rs"

# The profile that 'cargo dist' will build with
[profile.dist]
inherits = "release"
lto = "thin"


[lints.clippy]
multiple_crate_versions = "allow"
cargo_common_metadata = "allow"
uninlined_format_args = "allow"
missing_panics_doc = "allow"

use_self = "warn"
needless_pass_by_value = "warn"
semicolon_if_nothing_returned = "warn"
single_char_pattern = "warn"
explicit_iter_loop = "warn"
if_not_else = "warn"
manual_let_else = "warn"
# Disable for now, we have a few occurrences
# panic = "warn"<|MERGE_RESOLUTION|>--- conflicted
+++ resolved
@@ -10,13 +10,8 @@
 authors = ["uutils developers"]
 
 [dependencies]
-<<<<<<< HEAD
-chrono = "0.4.40"
+chrono = "0.4.41"
 clap = { version = "4.5", features = ["env"] }
-=======
-chrono = "0.4.41"
-clap = "4.5"
->>>>>>> a607612e
 faccess = "0.2.4"
 walkdir = "2.5"
 regex = "1.11"
