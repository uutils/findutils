// Copyright 2017 Google Inc.
//
// Use of this source code is governed by a MIT-style
// license that can be found in the LICENSE file or at
// https://opensource.org/licenses/MIT.

pub mod matchers;

use std::cell::RefCell;
use std::error::Error;
use std::io::{stderr, stdout, Write};
use std::rc::Rc;
use std::time::SystemTime;
use walkdir::WalkDir;

pub struct Config {
    same_file_system: bool,
    depth_first: bool,
    min_depth: usize,
    max_depth: usize,
    sorted_output: bool,
    help_requested: bool,
    version_requested: bool,
<<<<<<< HEAD
    today_start: bool,
=======
    no_leaf_dirs: bool,
>>>>>>> 9c11f110
}

impl Default for Config {
    fn default() -> Self {
        Self {
            same_file_system: false,
            depth_first: false,
            min_depth: 0,
            max_depth: usize::MAX,
            sorted_output: false,
            help_requested: false,
            version_requested: false,
<<<<<<< HEAD
            today_start: false,
=======
            // Directory information and traversal are done by walkdir,
            // and this configuration field will exist as
            // a compatibility item for GNU findutils.
            no_leaf_dirs: false,
>>>>>>> 9c11f110
        }
    }
}

/// Trait that encapsulates various dependencies (output, clocks, etc.) that we
/// might want to fake out for unit tests.
pub trait Dependencies<'a> {
    fn get_output(&'a self) -> &'a RefCell<dyn Write>;
    fn now(&'a self) -> SystemTime;
}

/// Struct that holds the dependencies we use when run as the real executable.
pub struct StandardDependencies {
    output: Rc<RefCell<dyn Write>>,
    now: SystemTime,
}

impl StandardDependencies {
    #[must_use]
    pub fn new() -> Self {
        Self {
            output: Rc::new(RefCell::new(stdout())),
            now: SystemTime::now(),
        }
    }
}

impl Default for StandardDependencies {
    fn default() -> Self {
        Self::new()
    }
}

impl<'a> Dependencies<'a> for StandardDependencies {
    fn get_output(&'a self) -> &'a RefCell<dyn Write> {
        self.output.as_ref()
    }

    fn now(&'a self) -> SystemTime {
        self.now
    }
}

/// The result of parsing the command-line arguments into useful forms.
struct ParsedInfo {
    matcher: Box<dyn self::matchers::Matcher>,
    paths: Vec<String>,
    config: Config,
}

/// Function to generate a `ParsedInfo` from the strings supplied on the command-line.
fn parse_args(args: &[&str]) -> Result<ParsedInfo, Box<dyn Error>> {
    let mut paths = vec![];
    let mut i = 0;
    let mut config = Config::default();

    while i < args.len() {
        match args[i] {
            "-O0" | "-O1" | "-O2" | "-O3" => {
                // GNU find optimization level flag (ignored)
            }
            "-P" => {
                // Never follow symlinks (the default)
            }
            "--" => {
                // End of flags
                i += 1;
                break;
            }
            _ => break,
        }

        i += 1;
    }

    let paths_start = i;
    while i < args.len()
        && (args[i] == "-" || !args[i].starts_with('-'))
        && args[i] != "!"
        && args[i] != "("
    {
        paths.push(args[i].to_string());
        i += 1;
    }
    if i == paths_start {
        paths.push(".".to_string());
    }
    let matcher = matchers::build_top_level_matcher(&args[i..], &mut config)?;
    Ok(ParsedInfo {
        matcher,
        paths,
        config,
    })
}

fn process_dir<'a>(
    dir: &str,
    config: &Config,
    deps: &'a dyn Dependencies<'a>,
    matcher: &dyn matchers::Matcher,
    quit: &mut bool,
) -> u64 {
    let mut found_count: u64 = 0;
    let mut walkdir = WalkDir::new(dir)
        .contents_first(config.depth_first)
        .max_depth(config.max_depth)
        .min_depth(config.min_depth)
        .same_file_system(config.same_file_system);
    if config.sorted_output {
        walkdir = walkdir.sort_by(|a, b| a.file_name().cmp(b.file_name()));
    }

    // Slightly yucky loop handling here :-(. See docs for
    // WalkDirIterator::skip_current_dir for explanation.
    let mut it = walkdir.into_iter();
    while let Some(result) = it.next() {
        match result {
            Err(err) => {
                uucore::error::set_exit_code(1);
                writeln!(&mut stderr(), "Error: {dir}: {err}").unwrap()
            }
            Ok(entry) => {
                let mut matcher_io = matchers::MatcherIO::new(deps);

                if matcher.matches(&entry, &mut matcher_io) {
                    found_count += 1;
                }
                if matcher_io.should_quit() {
                    *quit = true;
                    break;
                }
                if matcher_io.should_skip_current_dir() {
                    it.skip_current_dir();
                }
            }
        }
    }
    found_count
}

fn do_find<'a>(args: &[&str], deps: &'a dyn Dependencies<'a>) -> Result<u64, Box<dyn Error>> {
    let paths_and_matcher = parse_args(args)?;
    if paths_and_matcher.config.help_requested {
        print_help();
        return Ok(0);
    }
    if paths_and_matcher.config.version_requested {
        print_version();
        return Ok(0);
    }

    let mut found_count: u64 = 0;
    let mut quit = false;
    for path in paths_and_matcher.paths {
        found_count += process_dir(
            &path,
            &paths_and_matcher.config,
            deps,
            &*paths_and_matcher.matcher,
            &mut quit,
        );
        if quit {
            break;
        }
    }
    Ok(found_count)
}

fn print_help() {
    println!(
        r"Usage: find [path...] [expression]

If no path is supplied then the current working directory is used by default.

Early alpha implementation. Currently the only expressions supported are
 -print
 -print0
 -printf
 -name case-sensitive_filename_pattern
 -lname case-sensitive_filename_pattern
 -iname case-insensitive_filename_pattern
 -ilname case-insensitive_filename_pattern
 -regextype type
 -regex pattern
 -iregex pattern
 -type type_char
    currently type_char can only be f (for file) or d (for directory)
 -size [+-]N[bcwkMG]
 -delete
 -prune
 -not
 -a
 -o[r]
 ,
 ()
 -true
 -false
 -maxdepth N
 -mindepth N
 -d[epth]
 -xdev
 -ctime [+-]N
 -atime [+-]N
 -mtime [+-]N
 -perm [-/]{{octal|u=rwx,go=w}}
 -newer path_to_file
 -exec[dir] executable [args] [{{}}] [more args] ;
 -sorted
    a non-standard extension that sorts directory contents by name before
    processing them. Less efficient, but allows for deterministic output.
"
    );
}

fn print_version() {
    println!("find (Rust) {}", env!("CARGO_PKG_VERSION"));
}

/// Does all the work for find.
///
/// All main has to do is pass in the command-line args and exit the process
/// with the exit code. Note that the first string in args is expected to be
/// the name of the executable.
pub fn find_main<'a>(args: &[&str], deps: &'a dyn Dependencies<'a>) -> i32 {
    match do_find(&args[1..], deps) {
        Ok(_) => uucore::error::get_exit_code(),
        Err(e) => {
            writeln!(&mut stderr(), "Error: {e}").unwrap();
            1
        }
    }
}

#[cfg(test)]
mod tests {

    use std::fs;
    use std::io::{Cursor, ErrorKind, Read};
    use std::time::Duration;
    use tempfile::Builder;

    #[cfg(unix)]
    use std::os::unix::fs::symlink;

    #[cfg(windows)]
    use std::os::windows::fs::symlink_file;

    use crate::find::matchers::MatcherIO;

    use super::*;

    #[cfg(windows)]
    /// Windows-only bodge for converting between path separators.
    pub fn fix_up_slashes(path: &str) -> String {
        path.replace("/", "\\")
    }

    #[cfg(not(windows))]
    /// Do nothing equivalent of the above for non-windows systems.
    pub fn fix_up_slashes(path: &str) -> String {
        path.to_string()
    }

    /// A struct that implements Dependencies, but uses faked implementations,
    /// allowing us to check output, set the time returned by clocks etc.
    pub struct FakeDependencies {
        pub output: RefCell<Cursor<Vec<u8>>>,
        now: SystemTime,
    }

    impl<'a> FakeDependencies {
        pub fn new() -> Self {
            Self {
                output: RefCell::new(Cursor::new(Vec::<u8>::new())),
                now: SystemTime::now(),
            }
        }

        pub fn set_time(&mut self, new_time: SystemTime) {
            self.now = new_time;
        }

        pub fn new_matcher_io(&'a self) -> MatcherIO<'a> {
            MatcherIO::new(self)
        }

        pub fn get_output_as_string(&self) -> String {
            let mut cursor = self.output.borrow_mut();
            cursor.set_position(0);
            let mut contents = String::new();
            cursor.read_to_string(&mut contents).unwrap();
            contents
        }
    }

    impl<'a> Dependencies<'a> for FakeDependencies {
        fn get_output(&'a self) -> &'a RefCell<dyn Write> {
            &self.output
        }

        fn now(&'a self) -> SystemTime {
            self.now
        }
    }

    fn create_file_link() {
        #[cfg(unix)]
        if let Err(e) = symlink("abbbc", "test_data/links/link-f") {
            assert!(
                e.kind() == ErrorKind::AlreadyExists,
                "Failed to create sym link: {e:?}"
            );
        }
        #[cfg(windows)]
        if let Err(e) = symlink_file("abbbc", "test_data/links/link-f") {
            assert!(
                e.kind() == ErrorKind::AlreadyExists,
                "Failed to create sym link: {:?}",
                e
            );
        }
    }

    #[test]
    fn parse_args_handles_single_dash() {
        // Apparently "-" should be treated as a directory name.
        let parsed_info = super::parse_args(&["-"]).expect("parsing should succeed");
        assert_eq!(parsed_info.paths, ["-"]);
    }

    #[test]
    fn parse_args_bad_flag() {
        //
        let result = super::parse_args(&["-asdadsafsfsadcs"]);
        if let Err(e) = result {
            assert_eq!(e.to_string(), "Unrecognized flag: '-asdadsafsfsadcs'");
        } else {
            panic!("parse_args should have returned an error");
        }
    }

    #[test]
    fn parse_optimize_flag() {
        let parsed_info =
            super::parse_args(&["-O0", ".", "-print"]).expect("parsing should succeed");
        assert_eq!(parsed_info.paths, ["."]);
    }

    #[test]
    fn parse_p_flag() {
        super::parse_args(&["-P"]).expect("parsing should succeed");
    }

    #[test]
    fn parse_flag_then_double_dash() {
        super::parse_args(&["-P", "--"]).expect("parsing should succeed");
    }

    #[test]
    fn parse_double_dash_then_flag() {
        super::parse_args(&["--", "-P"])
            .err()
            .expect("parsing should fail");
    }

    #[test]
    fn find_main_not_depth_first() {
        let deps = FakeDependencies::new();

        let rc = find_main(
            &["find", &fix_up_slashes("./test_data/simple"), "-sorted"],
            &deps,
        );

        assert_eq!(rc, 0);
        assert_eq!(
            deps.get_output_as_string(),
            fix_up_slashes(
                "./test_data/simple\n\
                 ./test_data/simple/abbbc\n\
                 ./test_data/simple/subdir\n\
                 ./test_data/simple/subdir/ABBBC\n"
            )
        );
    }

    #[test]
    fn find_main_depth_first() {
        let deps = FakeDependencies::new();

        let rc = find_main(
            &[
                "find",
                &fix_up_slashes("./test_data/simple"),
                "-sorted",
                "-depth",
            ],
            &deps,
        );

        assert_eq!(rc, 0);
        assert_eq!(
            deps.get_output_as_string(),
            fix_up_slashes(
                "./test_data/simple/abbbc\n\
                 ./test_data/simple/subdir/ABBBC\n\
                 ./test_data/simple/subdir\n\
                 ./test_data/simple\n"
            )
        );
    }

    #[test]
    fn find_maxdepth() {
        let deps = FakeDependencies::new();

        let rc = find_main(
            &[
                "find",
                &fix_up_slashes("./test_data/depth"),
                "-sorted",
                "-maxdepth",
                "2",
            ],
            &deps,
        );

        assert_eq!(rc, 0);
        assert_eq!(
            deps.get_output_as_string(),
            fix_up_slashes(
                "./test_data/depth\n\
                 ./test_data/depth/1\n\
                 ./test_data/depth/1/2\n\
                 ./test_data/depth/1/f1\n\
                 ./test_data/depth/f0\n"
            )
        );
    }

    #[test]
    fn find_maxdepth_depth_first() {
        let deps = FakeDependencies::new();

        let rc = find_main(
            &[
                "find",
                &fix_up_slashes("./test_data/depth"),
                "-sorted",
                "-maxdepth",
                "2",
                "-depth",
            ],
            &deps,
        );

        assert_eq!(rc, 0);
        assert_eq!(
            deps.get_output_as_string(),
            fix_up_slashes(
                "./test_data/depth/1/2\n\
                 ./test_data/depth/1/f1\n\
                 ./test_data/depth/1\n\
                 ./test_data/depth/f0\n\
                 ./test_data/depth\n"
            )
        );
    }

    #[test]
    fn find_prune() {
        let deps = FakeDependencies::new();

        let rc = find_main(
            &[
                "find",
                &fix_up_slashes("./test_data/depth"),
                "-sorted",
                "-print",
                ",",
                "-name",
                "1",
                "-prune",
            ],
            &deps,
        );

        assert_eq!(rc, 0);
        assert_eq!(
            deps.get_output_as_string(),
            fix_up_slashes(
                "./test_data/depth\n\
                 ./test_data/depth/1\n\
                 ./test_data/depth/f0\n"
            )
        );
    }

    #[test]
    fn find_zero_maxdepth() {
        let deps = FakeDependencies::new();
        let rc = find_main(
            &[
                "find",
                &fix_up_slashes("./test_data/depth"),
                "-maxdepth",
                "0",
            ],
            &deps,
        );

        assert_eq!(rc, 0);
        assert_eq!(
            deps.get_output_as_string(),
            fix_up_slashes("./test_data/depth\n")
        );
    }

    #[test]
    fn find_zero_maxdepth_depth_first() {
        let deps = FakeDependencies::new();
        let rc = find_main(
            &[
                "find",
                &fix_up_slashes("./test_data/depth"),
                "-maxdepth",
                "0",
                "-depth",
            ],
            &deps,
        );

        assert_eq!(rc, 0);
        assert_eq!(
            deps.get_output_as_string(),
            fix_up_slashes("./test_data/depth\n")
        );
    }

    #[test]
    fn find_mindepth() {
        let deps = FakeDependencies::new();
        let rc = find_main(
            &[
                "find",
                &fix_up_slashes("./test_data/depth"),
                "-sorted",
                "-mindepth",
                "3",
            ],
            &deps,
        );

        assert_eq!(rc, 0);
        assert_eq!(
            deps.get_output_as_string(),
            fix_up_slashes(
                "./test_data/depth/1/2/3\n\
                 ./test_data/depth/1/2/3/f3\n\
                 ./test_data/depth/1/2/f2\n"
            )
        );
    }

    #[test]
    fn find_mindepth_depth_first() {
        let deps = FakeDependencies::new();
        let rc = find_main(
            &[
                "find",
                &fix_up_slashes("./test_data/depth"),
                "-sorted",
                "-mindepth",
                "3",
                "-depth",
            ],
            &deps,
        );

        assert_eq!(rc, 0);
        assert_eq!(
            deps.get_output_as_string(),
            fix_up_slashes(
                "./test_data/depth/1/2/3/f3\n\
                 ./test_data/depth/1/2/3\n\
                 ./test_data/depth/1/2/f2\n"
            )
        );
    }

    #[test]
    fn find_newer() {
        // create a temp directory and file that are newer than the static
        // files in the source tree.
        let new_dir = Builder::new().prefix("find_newer").tempdir().unwrap();

        let deps = FakeDependencies::new();

        let rc = find_main(
            &[
                "find",
                &new_dir.path().to_string_lossy(),
                "-newer",
                &fix_up_slashes("./test_data/simple/abbbc"),
            ],
            &deps,
        );

        assert_eq!(rc, 0);
        assert_eq!(
            deps.get_output_as_string(),
            new_dir.path().to_string_lossy().to_string() + "\n"
        );

        // now do it the other way around, and nothing should be output
        let deps = FakeDependencies::new();
        let rc = find_main(
            &[
                "find",
                &fix_up_slashes("./test_data/simple/abbbc"),
                "-newer",
                &new_dir.path().to_string_lossy(),
            ],
            &deps,
        );

        assert_eq!(rc, 0);
        assert_eq!(deps.get_output_as_string(), "");
    }

    #[test]
    fn find_mtime() {
        let meta = fs::metadata("./test_data/simple/subdir/ABBBC").unwrap();

        // metadata can return errors like StringError("creation time is not available on this platform currently")
        // so skip tests that won't pass due to shortcomings in std:;fs.
        if let Ok(file_time) = meta.modified() {
            file_time_helper(file_time, "-mtime");
        }
    }

    #[test]
    fn find_ctime() {
        let meta = fs::metadata("./test_data/simple/subdir/ABBBC").unwrap();

        // metadata can return errors like StringError("creation time is not available on this platform currently")
        // so skip tests that won't pass due to shortcomings in std:;fs.
        if let Ok(file_time) = meta.created() {
            file_time_helper(file_time, "-ctime");
        }
    }

    #[test]
    fn find_atime() {
        let meta = fs::metadata("./test_data/simple/subdir/ABBBC").unwrap();

        // metadata can return errors like StringError("creation time is not available on this platform currently")
        // so skip tests that won't pass due to shortcomings in std:;fs.
        if let Ok(file_time) = meta.accessed() {
            file_time_helper(file_time, "-atime");
        }
    }

    /// Helper function for the `find_ctime/find_atime/find_mtime` tests.
    fn file_time_helper(file_time: SystemTime, arg: &str) {
        // check file time matches a file that's old enough
        {
            let mut deps = FakeDependencies::new();
            deps.set_time(file_time);

            let rc = find_main(
                &[
                    "find",
                    &fix_up_slashes("./test_data/simple/subdir"),
                    "-type",
                    "f",
                    arg,
                    "0",
                ],
                &deps,
            );

            assert_eq!(rc, 0);
            assert_eq!(
                deps.get_output_as_string(),
                fix_up_slashes("./test_data/simple/subdir/ABBBC\n")
            );
        }

        // now Check file time doesn't match a file that's too new
        {
            let mut deps = FakeDependencies::new();
            deps.set_time(file_time - Duration::from_secs(1));

            let rc = find_main(
                &["find", "./test_data/simple/subdir", "-type", "f", arg, "0"],
                &deps,
            );

            assert_eq!(rc, 0);
            assert_eq!(deps.get_output_as_string(), "");
        }
    }

    // Because the time when files exist locally is different
    // from the time when Github Actions pulls them,
    // it is difficult to write tests that limit a certain time period.
    //
    // For example, a Github Action may pull files from a new git commit within a few minutes,
    // causing the file time to be refreshed to the pull time.
    // and The files on the local branch may be several days old.
    //
    // So this test may not be too accurate and can only ensure that
    // the function can be correctly identified.
    #[test]
    fn find_amin_cmin_mmin() {
        let args = ["-amin", "-cmin", "-mmin"];
        let times = ["-60", "-120", "-240", "+60", "+120", "+240"];

        for arg in args {
            for time in times {
                let deps = FakeDependencies::new();
                let rc = find_main(&["find", "./test_data/simple/subdir", arg, time], &deps);

                assert_eq!(rc, 0);
            }
        }
    }

    #[test]
    fn find_size() {
        let deps = FakeDependencies::new();
        // only look at files because the "size" of a directory is a system (and filesystem)
        // dependent thing and we want these tests to be universal.
        let rc = find_main(
            &[
                "find",
                &fix_up_slashes("./test_data/size"),
                "-type",
                "f",
                "-size",
                "1b",
            ],
            &deps,
        );

        assert_eq!(rc, 0);
        assert_eq!(
            deps.get_output_as_string(),
            fix_up_slashes("./test_data/size/512bytes\n")
        );

        let deps = FakeDependencies::new();
        let rc = find_main(
            &["find", "./test_data/size", "-type", "f", "-size", "+1b"],
            &deps,
        );

        assert_eq!(rc, 0);
        assert_eq!(deps.get_output_as_string(), "");
    }

    #[test]
    fn find_name_links() {
        create_file_link();

        let deps = FakeDependencies::new();
        let rc = find_main(
            &[
                "find",
                &fix_up_slashes("./test_data/links"),
                "-name",
                "abbbc",
            ],
            &deps,
        );

        assert_eq!(rc, 0);
        assert_eq!(
            deps.get_output_as_string(),
            fix_up_slashes("./test_data/links/abbbc\n")
        );
    }

    #[test]
    fn find_lname_links() {
        create_file_link();

        let deps = FakeDependencies::new();
        let rc = find_main(
            &[
                "find",
                &fix_up_slashes("./test_data/links"),
                "-lname",
                "abbbc",
                "-sorted",
            ],
            &deps,
        );

        assert_eq!(rc, 0);
        assert_eq!(
            deps.get_output_as_string(),
            fix_up_slashes("./test_data/links/link-f\n")
        );
    }

    #[test]
    fn find_ilname_links() {
        create_file_link();

        let deps = FakeDependencies::new();
        let rc = find_main(
            &[
                "find",
                &fix_up_slashes("./test_data/links"),
                "-ilname",
                "abBbc",
            ],
            &deps,
        );

        assert_eq!(rc, 0);
        assert_eq!(
            deps.get_output_as_string(),
            fix_up_slashes("./test_data/links/link-f\n")
        );
    }

    #[test]
    fn find_print_then_quit() {
        let deps = FakeDependencies::new();

        let rc = find_main(
            &[
                "find",
                &fix_up_slashes("./test_data/simple"),
                &fix_up_slashes("./test_data/simple"),
                "-print",
                "-quit",
            ],
            &deps,
        );

        assert_eq!(rc, 0);
        assert_eq!(
            deps.get_output_as_string(),
            fix_up_slashes("./test_data/simple\n"),
        );
    }

    #[test]
    fn test_find_newer_xy_all_args() {
        // 1. The t parameter is not allowed at the X position.
        // 2. Current Linux filesystem do not support Birthed Time queries,
        //    so the B parameter will be excluded in linux.
        #[cfg(target_os = "linux")]
        let x_options = ["a", "c", "m"];
        #[cfg(not(target_os = "linux"))]
        let x_options = ["a", "B", "c", "m"];
        #[cfg(target_os = "linux")]
        let y_options = ["a", "c", "m"];
        #[cfg(not(target_os = "linux"))]
        let y_options = ["a", "B", "c", "m"];

        for &x in x_options.iter() {
            for &y in &y_options {
                let arg = &format!("-newer{x}{y}").to_string();
                let deps = FakeDependencies::new();
                let rc = find_main(
                    &[
                        "find",
                        "./test_data/simple/subdir",
                        arg,
                        "./test_data/simple/subdir/ABBBC",
                    ],
                    &deps,
                );

                assert_eq!(rc, 0);
            }
        }
    }

    #[test]
    #[cfg(target_os = "linux")]
    fn test_find_newer_xy_have_not_birthed_time_filesystem() {
        let y_options = ["a", "c", "m"];
        for &y in &y_options {
            let arg = &format!("-newerB{y}").to_string();
            let deps = FakeDependencies::new();
            let rc = find_main(
                &[
                    "find",
                    "./test_data/simple/subdir",
                    arg,
                    "./test_data/simple/subdir/ABBBC",
                ],
                &deps,
            );

            assert_eq!(rc, 1);
        }
    }

    #[test]
    fn test_find_newer_xy_before_created_time() {
        // normal - before the created time
        #[cfg(target_os = "linux")]
        let args = ["-newerat", "-newerct", "-newermt"];
        #[cfg(not(target_os = "linux"))]
        let args = ["-newerat", "-newerBt", "-newerct", "-newermt"];
        let times = ["jan 01, 2000", "jan 01, 2000 00:00:00"];

        for arg in args {
            for time in times {
                let deps = FakeDependencies::new();
                let rc = find_main(&["find", "./test_data/simple/subdir", arg, time], &deps);

                assert_eq!(rc, 0);
                assert!(deps
                    .get_output_as_string()
                    .contains("./test_data/simple/subdir"));
                assert!(deps.get_output_as_string().contains("ABBBC"));
            }
        }
    }

    #[test]
    fn test_find_newer_xy_after_created_time() {
        // normal - after the created time
        #[cfg(target_os = "linux")]
        let args = ["-newerat", "-newerct", "-newermt"];
        #[cfg(not(target_os = "linux"))]
        let args = ["-newerat", "-newerBt", "-newerct", "-newermt"];
        let times = ["jan 01, 2037", "jan 01, 2037 00:00:00"];

        for arg in args {
            for time in times {
                let deps = FakeDependencies::new();
                let rc = find_main(&["find", "./test_data/simple/subdir", arg, time], &deps);

                assert_eq!(rc, 0);
                assert_eq!(deps.get_output_as_string(), "");
            }
        }
    }

    #[test]
    fn test_find_newer_xy_empty_time_parameter() {
        // When an empty time parameter is passed in,
        // the program will use 00:00 of the current day as the default time.
        // Therefore, the files checkout of the git repository while
        // this test was running are likely to be newer than the default time.
        #[cfg(target_os = "linux")]
        let args = ["-newerat", "-newerct", "-newermt"];
        #[cfg(not(target_os = "linux"))]
        let args = ["-newerat", "-newerBt", "-newerct", "-newermt"];
        let time = "";

        for &arg in &args {
            let deps = FakeDependencies::new();
            let rc = find_main(&["find", "./test_data/simple/subdir", arg, time], &deps);

            assert_eq!(rc, 0);
            // Output comparison has been temporarily removed to account for the possibility that
            // migration out of the repository started before 00:00 and testing was completed after 00:00.
        }
    }

    #[test]
    fn test_find_newer_xy_error_time() {
        // Catch a parsing error.
        #[cfg(target_os = "linux")]
        let args = ["-newerat", "-newerct", "-newermt"];
        #[cfg(not(target_os = "linux"))]
        let args = ["-newerat", "-newerBt", "-newerct", "-newermt"];
        let time = "2037, jan 01";

        for &arg in &args {
            let deps = FakeDependencies::new();
            let rc = find_main(&["find", "./test_data/simple/subdir", arg, time], &deps);

            assert_eq!(rc, 1);
        }
    }

    #[test]
    #[cfg(target_os = "linux")]
    fn test_no_permission_file_error() {
        use std::{path::Path, process::Command};

        let path = Path::new("./test_data/no_permission");
        let _result = fs::create_dir(path);
        // Generate files without permissions.
        // std::fs cannot change file permissions to 000 in normal user state,
        // so use chmod via Command to change permissions.
        let _output = Command::new("chmod")
            .arg("-rwx")
            .arg("./test_data/no_permission")
            .output()
            .expect("cannot set file permission");

        let deps = FakeDependencies::new();
        let rc = find_main(&["find", "./test_data/no_permission"], &deps);

        assert_eq!(rc, 1);

        // Reset the exit code global variable in case we run another test after this one
        // See https://github.com/uutils/coreutils/issues/5777
        uucore::error::set_exit_code(0);

        if path.exists() {
            let _result = fs::create_dir(path);
            // Remove the unreadable and writable status of the file to avoid affecting other tests.
            let _output = Command::new("chmod")
                .arg("+rwx")
                .arg("./test_data/no_permission")
                .output()
                .expect("cannot set file permission");
        }
    }

    #[test]
    #[cfg(target_os = "linux")]
    fn test_user_predicate() {
        use std::{os::unix::fs::MetadataExt, path::Path};

        use nix::unistd::{Uid, User};

        let path = Path::new("./test_data/simple/subdir");
        let uid = path.metadata().unwrap().uid();
        let user = User::from_uid(Uid::from_raw(uid)).unwrap().unwrap().name;

        let deps = FakeDependencies::new();
        let rc = find_main(
            &["find", "./test_data/simple/subdir", "-user", &user],
            &deps,
        );

        assert_eq!(rc, 0);
        assert_eq!(
            deps.get_output_as_string(),
            "./test_data/simple/subdir\n./test_data/simple/subdir/ABBBC\n"
        );

        // test uid
        let deps = FakeDependencies::new();
        let rc = find_main(
            &[
                "find",
                "./test_data/simple/subdir",
                "-uid",
                &uid.to_string(),
            ],
            &deps,
        );
        assert_eq!(rc, 0);

        // test empty uid
        let deps = FakeDependencies::new();
        let rc = find_main(&["find", "./test_data/simple/subdir", "-uid", ""], &deps);
        assert_eq!(rc, 1);

        // test not a number
        let deps = FakeDependencies::new();
        let rc = find_main(&["find", "./test_data/simple/subdir", "-uid", "a"], &deps);
        assert_eq!(rc, 1);

        // test empty user name
        ["-user", "-nouser"].iter().for_each(|&arg| {
            let deps = FakeDependencies::new();
            let rc = find_main(&["find", "./test_data/simple/subdir", arg, ""], &deps);

            assert_eq!(rc, 1);

            let deps = FakeDependencies::new();
            let rc = find_main(&["find", "./test_data/simple/subdir", arg, " "], &deps);

            assert_eq!(rc, 1);
        });
    }

    #[test]
    #[cfg(target_os = "linux")]
    fn test_nouser_predicate() {
        let deps = FakeDependencies::new();
        let rc = find_main(&["find", "./test_data/simple/subdir", "-nouser"], &deps);

        assert_eq!(rc, 0);
        assert_eq!(deps.get_output_as_string(), "");
    }

    #[test]
    #[cfg(target_os = "linux")]
    fn test_group_predicate() {
        use std::{os::unix::fs::MetadataExt, path::Path};

        use nix::unistd::{Gid, Group};

        let path = Path::new("./test_data/simple/subdir");
        let gid = path.metadata().unwrap().gid();
        let group = Group::from_gid(Gid::from_raw(gid)).unwrap().unwrap().name;

        let deps = FakeDependencies::new();
        let rc = find_main(
            &["find", "./test_data/simple/subdir", "-group", &group],
            &deps,
        );

        assert_eq!(rc, 0);
        assert_eq!(
            deps.get_output_as_string(),
            "./test_data/simple/subdir\n./test_data/simple/subdir/ABBBC\n"
        );

        // test gid
        let deps = FakeDependencies::new();
        let rc = find_main(
            &[
                "find",
                "./test_data/simple/subdir",
                "-gid",
                gid.to_string().as_str(),
            ],
            &deps,
        );
        assert_eq!(rc, 0);

        // test empty gid
        let deps = FakeDependencies::new();
        let rc = find_main(&["find", "./test_data/simple/subdir", "-gid", ""], &deps);
        assert_eq!(rc, 1);

        // test not a number
        let deps = FakeDependencies::new();
        let rc = find_main(&["find", "./test_data/simple/subdir", "-gid", "a"], &deps);
        assert_eq!(rc, 1);

        // test empty user name and group name
        ["-group", "-nogroup"].iter().for_each(|&arg| {
            let deps = FakeDependencies::new();
            let rc = find_main(&["find", "./test_data/simple/subdir", arg, ""], &deps);

            assert_eq!(rc, 1);

            let deps = FakeDependencies::new();
            let rc = find_main(&["find", "./test_data/simple/subdir", arg, " "], &deps);

            assert_eq!(rc, 1);
        });
    }

    #[test]
    #[cfg(target_os = "linux")]
    fn test_nogroup_predicate() {
        let deps = FakeDependencies::new();
        let rc = find_main(&["find", "./test_data/simple/subdir", "-nogroup"], &deps);

        assert_eq!(rc, 0);
        assert_eq!(deps.get_output_as_string(), "");
    }

    #[test]
    #[cfg(unix)]
    fn test_fs_matcher() {
        use crate::find::tests::FakeDependencies;
        use matchers::fs::get_file_system_type;
        use std::path::Path;

        let path = Path::new("./test_data/simple/subdir");
        let target_fs_type = get_file_system_type(path).unwrap();

        // should match fs type
        let deps = FakeDependencies::new();
        let rc = find_main(
            &[
                "find",
                "./test_data/simple/subdir",
                "-fstype",
                &target_fs_type,
            ],
            &deps,
        );

        assert_eq!(rc, 0);
    }

    #[test]
    #[cfg(unix)]
<<<<<<< HEAD
    fn test_daystart() {
        use crate::find::tests::FakeDependencies;

        let deps = FakeDependencies::new();
        let rc = find_main(
            &[
                "find",
                "./test_data/simple/subdir",
                "-daystart",
                "-mtime",
                "0",
            ],
            &deps,
        );

        assert_eq!(rc, 0);

        // twice -daystart should be matched
        let deps = FakeDependencies::new();
        let rc = find_main(
            &[
                "find",
                "./test_data/simple/subdir",
                "-daystart",
                "-daystart",
                "-mtime",
                "1",
            ],
            &deps,
        );
=======
    fn test_noleaf() {
        use crate::find::tests::FakeDependencies;

        let deps = FakeDependencies::new();
        let rc = find_main(&["find", "./test_data/simple/subdir", "-noleaf"], &deps);
>>>>>>> 9c11f110

        assert_eq!(rc, 0);
    }
}<|MERGE_RESOLUTION|>--- conflicted
+++ resolved
@@ -21,11 +21,8 @@
     sorted_output: bool,
     help_requested: bool,
     version_requested: bool,
-<<<<<<< HEAD
     today_start: bool,
-=======
     no_leaf_dirs: bool,
->>>>>>> 9c11f110
 }
 
 impl Default for Config {
@@ -38,14 +35,11 @@
             sorted_output: false,
             help_requested: false,
             version_requested: false,
-<<<<<<< HEAD
             today_start: false,
-=======
             // Directory information and traversal are done by walkdir,
             // and this configuration field will exist as
             // a compatibility item for GNU findutils.
             no_leaf_dirs: false,
->>>>>>> 9c11f110
         }
     }
 }
@@ -1236,7 +1230,6 @@
 
     #[test]
     #[cfg(unix)]
-<<<<<<< HEAD
     fn test_daystart() {
         use crate::find::tests::FakeDependencies;
 
@@ -1267,13 +1260,15 @@
             ],
             &deps,
         );
-=======
+    }
+
+    #[test]
+    #[cfg(unix)]
     fn test_noleaf() {
         use crate::find::tests::FakeDependencies;
 
         let deps = FakeDependencies::new();
         let rc = find_main(&["find", "./test_data/simple/subdir", "-noleaf"], &deps);
->>>>>>> 9c11f110
 
         assert_eq!(rc, 0);
     }
