// Copyright 2017 Google Inc.
//
// Use of this source code is governed by a MIT-style
// license that can be found in the LICENSE file or at
// https://opensource.org/licenses/MIT.

pub mod matchers;

use std::cell::RefCell;
use std::error::Error;
use std::io::{stderr, stdout, Write};
use std::rc::Rc;
use std::time::SystemTime;
use walkdir::WalkDir;

pub struct Config {
    same_file_system: bool,
    depth_first: bool,
    min_depth: usize,
    max_depth: usize,
    sorted_output: bool,
    help_requested: bool,
    version_requested: bool,
    today_start: bool,
    no_leaf_dirs: bool,
}

impl Default for Config {
    fn default() -> Self {
        Self {
            same_file_system: false,
            depth_first: false,
            min_depth: 0,
            max_depth: usize::MAX,
            sorted_output: false,
            help_requested: false,
            version_requested: false,
            today_start: false,
            // Directory information and traversal are done by walkdir,
            // and this configuration field will exist as
            // a compatibility item for GNU findutils.
            no_leaf_dirs: false,
        }
    }
}

/// Trait that encapsulates various dependencies (output, clocks, etc.) that we
/// might want to fake out for unit tests.
pub trait Dependencies<'a> {
    fn get_output(&'a self) -> &'a RefCell<dyn Write>;
    fn now(&'a self) -> SystemTime;
}

/// Struct that holds the dependencies we use when run as the real executable.
pub struct StandardDependencies {
    output: Rc<RefCell<dyn Write>>,
    now: SystemTime,
}

impl StandardDependencies {
    #[must_use]
    pub fn new() -> Self {
        Self {
            output: Rc::new(RefCell::new(stdout())),
            now: SystemTime::now(),
        }
    }
}

impl Default for StandardDependencies {
    fn default() -> Self {
        Self::new()
    }
}

impl<'a> Dependencies<'a> for StandardDependencies {
    fn get_output(&'a self) -> &'a RefCell<dyn Write> {
        self.output.as_ref()
    }

    fn now(&'a self) -> SystemTime {
        self.now
    }
}

/// The result of parsing the command-line arguments into useful forms.
struct ParsedInfo {
    matcher: Box<dyn self::matchers::Matcher>,
    paths: Vec<String>,
    config: Config,
}

/// Function to generate a `ParsedInfo` from the strings supplied on the command-line.
fn parse_args(args: &[&str]) -> Result<ParsedInfo, Box<dyn Error>> {
    let mut paths = vec![];
    let mut i = 0;
    let mut config = Config::default();

    while i < args.len() {
        match args[i] {
            "-O0" | "-O1" | "-O2" | "-O3" => {
                // GNU find optimization level flag (ignored)
            }
            "-P" => {
                // Never follow symlinks (the default)
            }
            "--" => {
                // End of flags
                i += 1;
                break;
            }
            _ => break,
        }

        i += 1;
    }

    let paths_start = i;
    while i < args.len()
        && (args[i] == "-" || !args[i].starts_with('-'))
        && args[i] != "!"
        && args[i] != "("
    {
        paths.push(args[i].to_string());
        i += 1;
    }
    if i == paths_start {
        paths.push(".".to_string());
    }
    let matcher = matchers::build_top_level_matcher(&args[i..], &mut config)?;
    Ok(ParsedInfo {
        matcher,
        paths,
        config,
    })
}

fn process_dir<'a>(
    dir: &str,
    config: &Config,
    deps: &'a dyn Dependencies<'a>,
    matcher: &dyn matchers::Matcher,
    quit: &mut bool,
) -> u64 {
    let mut found_count: u64 = 0;
    let mut walkdir = WalkDir::new(dir)
        .contents_first(config.depth_first)
        .max_depth(config.max_depth)
        .min_depth(config.min_depth)
        .same_file_system(config.same_file_system);
    if config.sorted_output {
        walkdir = walkdir.sort_by(|a, b| a.file_name().cmp(b.file_name()));
    }

    // Slightly yucky loop handling here :-(. See docs for
    // WalkDirIterator::skip_current_dir for explanation.
    let mut it = walkdir.into_iter();
    while let Some(result) = it.next() {
        match result {
            Err(err) => {
                uucore::error::set_exit_code(1);
                writeln!(&mut stderr(), "Error: {dir}: {err}").unwrap()
            }
            Ok(entry) => {
                let mut matcher_io = matchers::MatcherIO::new(deps);

                if matcher.matches(&entry, &mut matcher_io) {
                    found_count += 1;
                }
                if matcher_io.should_quit() {
                    *quit = true;
                    break;
                }
                if matcher_io.should_skip_current_dir() {
                    it.skip_current_dir();
                }
            }
        }
    }
    found_count
}

fn do_find<'a>(args: &[&str], deps: &'a dyn Dependencies<'a>) -> Result<u64, Box<dyn Error>> {
    let paths_and_matcher = parse_args(args)?;
    if paths_and_matcher.config.help_requested {
        print_help();
        return Ok(0);
    }
    if paths_and_matcher.config.version_requested {
        print_version();
        return Ok(0);
    }

    let mut found_count: u64 = 0;
    let mut quit = false;
    for path in paths_and_matcher.paths {
        found_count += process_dir(
            &path,
            &paths_and_matcher.config,
            deps,
            &*paths_and_matcher.matcher,
            &mut quit,
        );
        if quit {
            break;
        }
    }
    Ok(found_count)
}

fn print_help() {
    println!(
        r"Usage: find [path...] [expression]

If no path is supplied then the current working directory is used by default.

Early alpha implementation. Currently the only expressions supported are
 -print
 -print0
 -printf
 -name case-sensitive_filename_pattern
 -lname case-sensitive_filename_pattern
 -iname case-insensitive_filename_pattern
 -ilname case-insensitive_filename_pattern
 -regextype type
 -regex pattern
 -iregex pattern
 -type type_char
    currently type_char can only be f (for file) or d (for directory)
 -size [+-]N[bcwkMG]
 -delete
 -prune
 -not
 -a
 -o[r]
 ,
 ()
 -true
 -false
 -maxdepth N
 -mindepth N
 -d[epth]
 -xdev
 -ctime [+-]N
 -atime [+-]N
 -mtime [+-]N
 -perm [-/]{{octal|u=rwx,go=w}}
 -newer path_to_file
 -exec[dir] executable [args] [{{}}] [more args] ;
 -sorted
    a non-standard extension that sorts directory contents by name before
    processing them. Less efficient, but allows for deterministic output.
"
    );
}

fn print_version() {
    println!("find (Rust) {}", env!("CARGO_PKG_VERSION"));
}

/// Does all the work for find.
///
/// All main has to do is pass in the command-line args and exit the process
/// with the exit code. Note that the first string in args is expected to be
/// the name of the executable.
pub fn find_main<'a>(args: &[&str], deps: &'a dyn Dependencies<'a>) -> i32 {
    match do_find(&args[1..], deps) {
        Ok(_) => uucore::error::get_exit_code(),
        Err(e) => {
            writeln!(&mut stderr(), "Error: {e}").unwrap();
            1
        }
    }
}

#[cfg(test)]
mod tests {

    use std::fs;
    use std::io::{Cursor, ErrorKind, Read};
    use std::time::Duration;
    use tempfile::Builder;

    #[cfg(unix)]
    use std::os::unix::fs::symlink;

    #[cfg(windows)]
    use std::os::windows::fs::symlink_file;

    use crate::find::matchers::MatcherIO;

    use super::*;

    #[cfg(windows)]
    /// Windows-only bodge for converting between path separators.
    pub fn fix_up_slashes(path: &str) -> String {
        path.replace("/", "\\")
    }

    #[cfg(not(windows))]
    /// Do nothing equivalent of the above for non-windows systems.
    pub fn fix_up_slashes(path: &str) -> String {
        path.to_string()
    }

    /// A struct that implements Dependencies, but uses faked implementations,
    /// allowing us to check output, set the time returned by clocks etc.
    pub struct FakeDependencies {
        pub output: RefCell<Cursor<Vec<u8>>>,
        now: SystemTime,
    }

    impl<'a> FakeDependencies {
        pub fn new() -> Self {
            Self {
                output: RefCell::new(Cursor::new(Vec::<u8>::new())),
                now: SystemTime::now(),
            }
        }

        pub fn set_time(&mut self, new_time: SystemTime) {
            self.now = new_time;
        }

        pub fn new_matcher_io(&'a self) -> MatcherIO<'a> {
            MatcherIO::new(self)
        }

        pub fn get_output_as_string(&self) -> String {
            let mut cursor = self.output.borrow_mut();
            cursor.set_position(0);
            let mut contents = String::new();
            cursor.read_to_string(&mut contents).unwrap();
            contents
        }
    }

    impl<'a> Dependencies<'a> for FakeDependencies {
        fn get_output(&'a self) -> &'a RefCell<dyn Write> {
            &self.output
        }

        fn now(&'a self) -> SystemTime {
            self.now
        }
    }

    fn create_file_link() {
        #[cfg(unix)]
        if let Err(e) = symlink("abbbc", "test_data/links/link-f") {
            assert!(
                e.kind() == ErrorKind::AlreadyExists,
                "Failed to create sym link: {e:?}"
            );
        }
        #[cfg(windows)]
        if let Err(e) = symlink_file("abbbc", "test_data/links/link-f") {
            assert!(
                e.kind() == ErrorKind::AlreadyExists,
                "Failed to create sym link: {:?}",
                e
            );
        }
    }

    #[test]
    fn parse_args_handles_single_dash() {
        // Apparently "-" should be treated as a directory name.
        let parsed_info = super::parse_args(&["-"]).expect("parsing should succeed");
        assert_eq!(parsed_info.paths, ["-"]);
    }

    #[test]
    fn parse_args_bad_flag() {
        //
        let result = super::parse_args(&["-asdadsafsfsadcs"]);
        if let Err(e) = result {
            assert_eq!(e.to_string(), "Unrecognized flag: '-asdadsafsfsadcs'");
        } else {
            panic!("parse_args should have returned an error");
        }
    }

    #[test]
    fn parse_optimize_flag() {
        let parsed_info =
            super::parse_args(&["-O0", ".", "-print"]).expect("parsing should succeed");
        assert_eq!(parsed_info.paths, ["."]);
    }

    #[test]
    fn parse_p_flag() {
        super::parse_args(&["-P"]).expect("parsing should succeed");
    }

    #[test]
    fn parse_flag_then_double_dash() {
        super::parse_args(&["-P", "--"]).expect("parsing should succeed");
    }

    #[test]
    fn parse_double_dash_then_flag() {
        super::parse_args(&["--", "-P"])
            .err()
            .expect("parsing should fail");
    }

    #[test]
    fn find_main_not_depth_first() {
        let deps = FakeDependencies::new();

        let rc = find_main(
            &["find", &fix_up_slashes("./test_data/simple"), "-sorted"],
            &deps,
        );

        assert_eq!(rc, 0);
        assert_eq!(
            deps.get_output_as_string(),
            fix_up_slashes(
                "./test_data/simple\n\
                 ./test_data/simple/abbbc\n\
                 ./test_data/simple/subdir\n\
                 ./test_data/simple/subdir/ABBBC\n"
            )
        );
    }

    #[test]
    fn find_main_depth_first() {
        let deps = FakeDependencies::new();

        let rc = find_main(
            &[
                "find",
                &fix_up_slashes("./test_data/simple"),
                "-sorted",
                "-depth",
            ],
            &deps,
        );

        assert_eq!(rc, 0);
        assert_eq!(
            deps.get_output_as_string(),
            fix_up_slashes(
                "./test_data/simple/abbbc\n\
                 ./test_data/simple/subdir/ABBBC\n\
                 ./test_data/simple/subdir\n\
                 ./test_data/simple\n"
            )
        );
    }

    #[test]
    fn find_maxdepth() {
        let deps = FakeDependencies::new();

        let rc = find_main(
            &[
                "find",
                &fix_up_slashes("./test_data/depth"),
                "-sorted",
                "-maxdepth",
                "2",
            ],
            &deps,
        );

        assert_eq!(rc, 0);
        assert_eq!(
            deps.get_output_as_string(),
            fix_up_slashes(
                "./test_data/depth\n\
                 ./test_data/depth/1\n\
                 ./test_data/depth/1/2\n\
                 ./test_data/depth/1/f1\n\
                 ./test_data/depth/f0\n"
            )
        );
    }

    #[test]
    fn find_maxdepth_depth_first() {
        let deps = FakeDependencies::new();

        let rc = find_main(
            &[
                "find",
                &fix_up_slashes("./test_data/depth"),
                "-sorted",
                "-maxdepth",
                "2",
                "-depth",
            ],
            &deps,
        );

        assert_eq!(rc, 0);
        assert_eq!(
            deps.get_output_as_string(),
            fix_up_slashes(
                "./test_data/depth/1/2\n\
                 ./test_data/depth/1/f1\n\
                 ./test_data/depth/1\n\
                 ./test_data/depth/f0\n\
                 ./test_data/depth\n"
            )
        );
    }

    #[test]
    fn find_prune() {
        let deps = FakeDependencies::new();

        let rc = find_main(
            &[
                "find",
                &fix_up_slashes("./test_data/depth"),
                "-sorted",
                "-print",
                ",",
                "-name",
                "1",
                "-prune",
            ],
            &deps,
        );

        assert_eq!(rc, 0);
        assert_eq!(
            deps.get_output_as_string(),
            fix_up_slashes(
                "./test_data/depth\n\
                 ./test_data/depth/1\n\
                 ./test_data/depth/f0\n"
            )
        );
    }

    #[test]
    fn find_zero_maxdepth() {
        let deps = FakeDependencies::new();
        let rc = find_main(
            &[
                "find",
                &fix_up_slashes("./test_data/depth"),
                "-maxdepth",
                "0",
            ],
            &deps,
        );

        assert_eq!(rc, 0);
        assert_eq!(
            deps.get_output_as_string(),
            fix_up_slashes("./test_data/depth\n")
        );
    }

    #[test]
    fn find_zero_maxdepth_depth_first() {
        let deps = FakeDependencies::new();
        let rc = find_main(
            &[
                "find",
                &fix_up_slashes("./test_data/depth"),
                "-maxdepth",
                "0",
                "-depth",
            ],
            &deps,
        );

        assert_eq!(rc, 0);
        assert_eq!(
            deps.get_output_as_string(),
            fix_up_slashes("./test_data/depth\n")
        );
    }

    #[test]
    fn find_mindepth() {
        let deps = FakeDependencies::new();
        let rc = find_main(
            &[
                "find",
                &fix_up_slashes("./test_data/depth"),
                "-sorted",
                "-mindepth",
                "3",
            ],
            &deps,
        );

        assert_eq!(rc, 0);
        assert_eq!(
            deps.get_output_as_string(),
            fix_up_slashes(
                "./test_data/depth/1/2/3\n\
                 ./test_data/depth/1/2/3/f3\n\
                 ./test_data/depth/1/2/f2\n"
            )
        );
    }

    #[test]
    fn find_mindepth_depth_first() {
        let deps = FakeDependencies::new();
        let rc = find_main(
            &[
                "find",
                &fix_up_slashes("./test_data/depth"),
                "-sorted",
                "-mindepth",
                "3",
                "-depth",
            ],
            &deps,
        );

        assert_eq!(rc, 0);
        assert_eq!(
            deps.get_output_as_string(),
            fix_up_slashes(
                "./test_data/depth/1/2/3/f3\n\
                 ./test_data/depth/1/2/3\n\
                 ./test_data/depth/1/2/f2\n"
            )
        );
    }

    #[test]
    fn find_newer() {
        // create a temp directory and file that are newer than the static
        // files in the source tree.
        let new_dir = Builder::new().prefix("find_newer").tempdir().unwrap();

        let deps = FakeDependencies::new();

        let rc = find_main(
            &[
                "find",
                &new_dir.path().to_string_lossy(),
                "-newer",
                &fix_up_slashes("./test_data/simple/abbbc"),
            ],
            &deps,
        );

        assert_eq!(rc, 0);
        assert_eq!(
            deps.get_output_as_string(),
            new_dir.path().to_string_lossy().to_string() + "\n"
        );

        // now do it the other way around, and nothing should be output
        let deps = FakeDependencies::new();
        let rc = find_main(
            &[
                "find",
                &fix_up_slashes("./test_data/simple/abbbc"),
                "-newer",
                &new_dir.path().to_string_lossy(),
            ],
            &deps,
        );

        assert_eq!(rc, 0);
        assert_eq!(deps.get_output_as_string(), "");
    }

    #[test]
    fn find_mtime() {
        let meta = fs::metadata("./test_data/simple/subdir/ABBBC").unwrap();

        // metadata can return errors like StringError("creation time is not available on this platform currently")
        // so skip tests that won't pass due to shortcomings in std:;fs.
        if let Ok(file_time) = meta.modified() {
            file_time_helper(file_time, "-mtime");
        }
    }

    #[test]
    fn find_ctime() {
        let meta = fs::metadata("./test_data/simple/subdir/ABBBC").unwrap();

        // metadata can return errors like StringError("creation time is not available on this platform currently")
        // so skip tests that won't pass due to shortcomings in std:;fs.
        if let Ok(file_time) = meta.created() {
            file_time_helper(file_time, "-ctime");
        }
    }

    #[test]
    fn find_atime() {
        let meta = fs::metadata("./test_data/simple/subdir/ABBBC").unwrap();

        // metadata can return errors like StringError("creation time is not available on this platform currently")
        // so skip tests that won't pass due to shortcomings in std:;fs.
        if let Ok(file_time) = meta.accessed() {
            file_time_helper(file_time, "-atime");
        }
    }

    /// Helper function for the `find_ctime/find_atime/find_mtime` tests.
    fn file_time_helper(file_time: SystemTime, arg: &str) {
        // check file time matches a file that's old enough
        {
            let mut deps = FakeDependencies::new();
            deps.set_time(file_time);

            let rc = find_main(
                &[
                    "find",
                    &fix_up_slashes("./test_data/simple/subdir"),
                    "-type",
                    "f",
                    arg,
                    "0",
                ],
                &deps,
            );

            assert_eq!(rc, 0);
            assert_eq!(
                deps.get_output_as_string(),
                fix_up_slashes("./test_data/simple/subdir/ABBBC\n")
            );
        }

        // now Check file time doesn't match a file that's too new
        {
            let mut deps = FakeDependencies::new();
            deps.set_time(file_time - Duration::from_secs(1));

            let rc = find_main(
                &["find", "./test_data/simple/subdir", "-type", "f", arg, "0"],
                &deps,
            );

            assert_eq!(rc, 0);
            assert_eq!(deps.get_output_as_string(), "");
        }
    }

    // Because the time when files exist locally is different
    // from the time when Github Actions pulls them,
    // it is difficult to write tests that limit a certain time period.
    //
    // For example, a Github Action may pull files from a new git commit within a few minutes,
    // causing the file time to be refreshed to the pull time.
    // and The files on the local branch may be several days old.
    //
    // So this test may not be too accurate and can only ensure that
    // the function can be correctly identified.
    #[test]
    fn find_amin_cmin_mmin() {
        let args = ["-amin", "-cmin", "-mmin"];
        let times = ["-60", "-120", "-240", "+60", "+120", "+240"];

        for arg in args {
            for time in times {
                let deps = FakeDependencies::new();
                let rc = find_main(&["find", "./test_data/simple/subdir", arg, time], &deps);

                assert_eq!(rc, 0);
            }
        }
    }

    #[test]
    fn find_size() {
        let deps = FakeDependencies::new();
        // only look at files because the "size" of a directory is a system (and filesystem)
        // dependent thing and we want these tests to be universal.
        let rc = find_main(
            &[
                "find",
                &fix_up_slashes("./test_data/size"),
                "-type",
                "f",
                "-size",
                "1b",
            ],
            &deps,
        );

        assert_eq!(rc, 0);
        assert_eq!(
            deps.get_output_as_string(),
            fix_up_slashes("./test_data/size/512bytes\n")
        );

        let deps = FakeDependencies::new();
        let rc = find_main(
            &["find", "./test_data/size", "-type", "f", "-size", "+1b"],
            &deps,
        );

        assert_eq!(rc, 0);
        assert_eq!(deps.get_output_as_string(), "");
    }

    #[test]
    fn find_name_links() {
        create_file_link();

        let deps = FakeDependencies::new();
        let rc = find_main(
            &[
                "find",
                &fix_up_slashes("./test_data/links"),
                "-name",
                "abbbc",
            ],
            &deps,
        );

        assert_eq!(rc, 0);
        assert_eq!(
            deps.get_output_as_string(),
            fix_up_slashes("./test_data/links/abbbc\n")
        );
    }

    #[test]
    fn find_lname_links() {
        create_file_link();

        let deps = FakeDependencies::new();
        let rc = find_main(
            &[
                "find",
                &fix_up_slashes("./test_data/links"),
                "-lname",
                "abbbc",
                "-sorted",
            ],
            &deps,
        );

        assert_eq!(rc, 0);
        assert_eq!(
            deps.get_output_as_string(),
            fix_up_slashes("./test_data/links/link-f\n")
        );
    }

    #[test]
    fn find_ilname_links() {
        create_file_link();

        let deps = FakeDependencies::new();
        let rc = find_main(
            &[
                "find",
                &fix_up_slashes("./test_data/links"),
                "-ilname",
                "abBbc",
            ],
            &deps,
        );

        assert_eq!(rc, 0);
        assert_eq!(
            deps.get_output_as_string(),
            fix_up_slashes("./test_data/links/link-f\n")
        );
    }

    #[test]
    fn find_print_then_quit() {
        let deps = FakeDependencies::new();

        let rc = find_main(
            &[
                "find",
                &fix_up_slashes("./test_data/simple"),
                &fix_up_slashes("./test_data/simple"),
                "-print",
                "-quit",
            ],
            &deps,
        );

        assert_eq!(rc, 0);
        assert_eq!(
            deps.get_output_as_string(),
            fix_up_slashes("./test_data/simple\n"),
        );
    }

    #[test]
    fn test_find_newer_xy_all_args() {
        // 1. The t parameter is not allowed at the X position.
        // 2. Current Linux filesystem do not support Birthed Time queries,
        //    so the B parameter will be excluded in linux.
        #[cfg(target_os = "linux")]
        let x_options = ["a", "c", "m"];
        #[cfg(not(target_os = "linux"))]
        let x_options = ["a", "B", "c", "m"];
        #[cfg(target_os = "linux")]
        let y_options = ["a", "c", "m"];
        #[cfg(not(target_os = "linux"))]
        let y_options = ["a", "B", "c", "m"];

        for &x in x_options.iter() {
            for &y in &y_options {
                let arg = &format!("-newer{x}{y}").to_string();
                let deps = FakeDependencies::new();
                let rc = find_main(
                    &[
                        "find",
                        "./test_data/simple/subdir",
                        arg,
                        "./test_data/simple/subdir/ABBBC",
                    ],
                    &deps,
                );

                assert_eq!(rc, 0);
            }
        }
    }

    #[test]
    #[cfg(target_os = "linux")]
    fn test_find_newer_xy_have_not_birthed_time_filesystem() {
        let y_options = ["a", "c", "m"];
        for &y in &y_options {
            let arg = &format!("-newerB{y}").to_string();
            let deps = FakeDependencies::new();
            let rc = find_main(
                &[
                    "find",
                    "./test_data/simple/subdir",
                    arg,
                    "./test_data/simple/subdir/ABBBC",
                ],
                &deps,
            );

            assert_eq!(rc, 1);
        }
    }

    #[test]
    fn test_find_newer_xy_before_created_time() {
        // normal - before the created time
        #[cfg(target_os = "linux")]
        let args = ["-newerat", "-newerct", "-newermt"];
        #[cfg(not(target_os = "linux"))]
        let args = ["-newerat", "-newerBt", "-newerct", "-newermt"];
        let times = ["jan 01, 2000", "jan 01, 2000 00:00:00"];

        for arg in args {
            for time in times {
                let deps = FakeDependencies::new();
                let rc = find_main(&["find", "./test_data/simple/subdir", arg, time], &deps);

                assert_eq!(rc, 0);
                assert!(deps
                    .get_output_as_string()
                    .contains("./test_data/simple/subdir"));
                assert!(deps.get_output_as_string().contains("ABBBC"));
            }
        }
    }

    #[test]
    fn test_find_newer_xy_after_created_time() {
        // normal - after the created time
        #[cfg(target_os = "linux")]
        let args = ["-newerat", "-newerct", "-newermt"];
        #[cfg(not(target_os = "linux"))]
        let args = ["-newerat", "-newerBt", "-newerct", "-newermt"];
        let times = ["jan 01, 2037", "jan 01, 2037 00:00:00"];

        for arg in args {
            for time in times {
                let deps = FakeDependencies::new();
                let rc = find_main(&["find", "./test_data/simple/subdir", arg, time], &deps);

                assert_eq!(rc, 0);
                assert_eq!(deps.get_output_as_string(), "");
            }
        }
    }

    #[test]
    fn test_find_newer_xy_empty_time_parameter() {
        // When an empty time parameter is passed in,
        // the program will use 00:00 of the current day as the default time.
        // Therefore, the files checkout of the git repository while
        // this test was running are likely to be newer than the default time.
        #[cfg(target_os = "linux")]
        let args = ["-newerat", "-newerct", "-newermt"];
        #[cfg(not(target_os = "linux"))]
        let args = ["-newerat", "-newerBt", "-newerct", "-newermt"];
        let time = "";

        for &arg in &args {
            let deps = FakeDependencies::new();
            let rc = find_main(&["find", "./test_data/simple/subdir", arg, time], &deps);

            assert_eq!(rc, 0);
            // Output comparison has been temporarily removed to account for the possibility that
            // migration out of the repository started before 00:00 and testing was completed after 00:00.
        }
    }

    #[test]
    fn test_find_newer_xy_error_time() {
        // Catch a parsing error.
        #[cfg(target_os = "linux")]
        let args = ["-newerat", "-newerct", "-newermt"];
        #[cfg(not(target_os = "linux"))]
        let args = ["-newerat", "-newerBt", "-newerct", "-newermt"];
        let time = "2037, jan 01";

        for &arg in &args {
            let deps = FakeDependencies::new();
            let rc = find_main(&["find", "./test_data/simple/subdir", arg, time], &deps);

            assert_eq!(rc, 1);
        }
    }

    #[test]
    #[cfg(target_os = "linux")]
    fn test_no_permission_file_error() {
        use std::{path::Path, process::Command};

        let path = Path::new("./test_data/no_permission");
        let _result = fs::create_dir(path);
        // Generate files without permissions.
        // std::fs cannot change file permissions to 000 in normal user state,
        // so use chmod via Command to change permissions.
        let _output = Command::new("chmod")
            .arg("-rwx")
            .arg("./test_data/no_permission")
            .output()
            .expect("cannot set file permission");

        let deps = FakeDependencies::new();
        let rc = find_main(&["find", "./test_data/no_permission"], &deps);

        assert_eq!(rc, 1);

        // Reset the exit code global variable in case we run another test after this one
        // See https://github.com/uutils/coreutils/issues/5777
        uucore::error::set_exit_code(0);

        if path.exists() {
            let _result = fs::create_dir(path);
            // Remove the unreadable and writable status of the file to avoid affecting other tests.
            let _output = Command::new("chmod")
                .arg("+rwx")
                .arg("./test_data/no_permission")
                .output()
                .expect("cannot set file permission");
        }
    }

    #[test]
    #[cfg(target_os = "linux")]
    fn test_user_predicate() {
        use std::{os::unix::fs::MetadataExt, path::Path};

        use nix::unistd::{Uid, User};

        let path = Path::new("./test_data/simple/subdir");
        let uid = path.metadata().unwrap().uid();
        let user = User::from_uid(Uid::from_raw(uid)).unwrap().unwrap().name;

        let deps = FakeDependencies::new();
        let rc = find_main(
            &["find", "./test_data/simple/subdir", "-user", &user],
            &deps,
        );

        assert_eq!(rc, 0);
        assert_eq!(
            deps.get_output_as_string(),
            "./test_data/simple/subdir\n./test_data/simple/subdir/ABBBC\n"
        );

        // test uid
        let deps = FakeDependencies::new();
        let rc = find_main(
            &[
                "find",
                "./test_data/simple/subdir",
                "-uid",
                &uid.to_string(),
            ],
            &deps,
        );
        assert_eq!(rc, 0);

        // test empty uid
        let deps = FakeDependencies::new();
        let rc = find_main(&["find", "./test_data/simple/subdir", "-uid", ""], &deps);
        assert_eq!(rc, 1);

        // test not a number
        let deps = FakeDependencies::new();
        let rc = find_main(&["find", "./test_data/simple/subdir", "-uid", "a"], &deps);
        assert_eq!(rc, 1);

        // test empty user name
        ["-user", "-nouser"].iter().for_each(|&arg| {
            let deps = FakeDependencies::new();
            let rc = find_main(&["find", "./test_data/simple/subdir", arg, ""], &deps);

            assert_eq!(rc, 1);

            let deps = FakeDependencies::new();
            let rc = find_main(&["find", "./test_data/simple/subdir", arg, " "], &deps);

            assert_eq!(rc, 1);
        });
    }

    #[test]
    #[cfg(target_os = "linux")]
    fn test_nouser_predicate() {
        let deps = FakeDependencies::new();
        let rc = find_main(&["find", "./test_data/simple/subdir", "-nouser"], &deps);

        assert_eq!(rc, 0);
        assert_eq!(deps.get_output_as_string(), "");
    }

    #[test]
    #[cfg(target_os = "linux")]
    fn test_group_predicate() {
        use std::{os::unix::fs::MetadataExt, path::Path};

        use nix::unistd::{Gid, Group};

        let path = Path::new("./test_data/simple/subdir");
        let gid = path.metadata().unwrap().gid();
        let group = Group::from_gid(Gid::from_raw(gid)).unwrap().unwrap().name;

        let deps = FakeDependencies::new();
        let rc = find_main(
            &["find", "./test_data/simple/subdir", "-group", &group],
            &deps,
        );

        assert_eq!(rc, 0);
        assert_eq!(
            deps.get_output_as_string(),
            "./test_data/simple/subdir\n./test_data/simple/subdir/ABBBC\n"
        );

        // test gid
        let deps = FakeDependencies::new();
        let rc = find_main(
            &[
                "find",
                "./test_data/simple/subdir",
                "-gid",
                gid.to_string().as_str(),
            ],
            &deps,
        );
        assert_eq!(rc, 0);

        // test empty gid
        let deps = FakeDependencies::new();
        let rc = find_main(&["find", "./test_data/simple/subdir", "-gid", ""], &deps);
        assert_eq!(rc, 1);

        // test not a number
        let deps = FakeDependencies::new();
        let rc = find_main(&["find", "./test_data/simple/subdir", "-gid", "a"], &deps);
        assert_eq!(rc, 1);

        // test empty user name and group name
        ["-group", "-nogroup"].iter().for_each(|&arg| {
            let deps = FakeDependencies::new();
            let rc = find_main(&["find", "./test_data/simple/subdir", arg, ""], &deps);

            assert_eq!(rc, 1);

            let deps = FakeDependencies::new();
            let rc = find_main(&["find", "./test_data/simple/subdir", arg, " "], &deps);

            assert_eq!(rc, 1);
        });
    }

    #[test]
    #[cfg(target_os = "linux")]
    fn test_nogroup_predicate() {
        let deps = FakeDependencies::new();
        let rc = find_main(&["find", "./test_data/simple/subdir", "-nogroup"], &deps);

        assert_eq!(rc, 0);
        assert_eq!(deps.get_output_as_string(), "");
    }

    #[test]
    #[cfg(unix)]
    fn test_fs_matcher() {
        use crate::find::tests::FakeDependencies;
        use matchers::fs::get_file_system_type;
        use std::path::Path;

        let path = Path::new("./test_data/simple/subdir");
        let target_fs_type = get_file_system_type(path).unwrap();

        // should match fs type
        let deps = FakeDependencies::new();
        let rc = find_main(
            &[
                "find",
                "./test_data/simple/subdir",
                "-fstype",
                &target_fs_type,
            ],
            &deps,
        );

        assert_eq!(rc, 0);
    }

    #[test]
    #[cfg(unix)]
    fn test_noleaf() {
        use crate::find::tests::FakeDependencies;

        let deps = FakeDependencies::new();
        let rc = find_main(&["find", "./test_data/simple/subdir", "-noleaf"], &deps);

        assert_eq!(rc, 0);
    }

    #[test]
<<<<<<< HEAD
    #[cfg(unix)]
    fn test_daystart() {
        use crate::find::tests::FakeDependencies;

=======
    fn find_maxdepth_and() {
>>>>>>> 7f4423e7
        let deps = FakeDependencies::new();
        let rc = find_main(
            &[
                "find",
<<<<<<< HEAD
                "./test_data/simple/subdir",
                "-daystart",
                "-mtime",
                "0",
=======
                &fix_up_slashes("./test_data/depth"),
                "-maxdepth",
                "0",
                "-a",
                "-print",
>>>>>>> 7f4423e7
            ],
            &deps,
        );

        assert_eq!(rc, 0);
<<<<<<< HEAD

        // twice -daystart should be matched
        let deps = FakeDependencies::new();
        let rc = find_main(
            &[
                "find",
                "./test_data/simple/subdir",
                "-daystart",
                "-daystart",
                "-mtime",
                "1",
            ],
            &deps,
        );

        assert_eq!(rc, 0);
=======
        assert_eq!(
            deps.get_output_as_string(),
            fix_up_slashes("./test_data/depth\n")
        );
>>>>>>> 7f4423e7
    }
}<|MERGE_RESOLUTION|>--- conflicted
+++ resolved
@@ -1240,36 +1240,45 @@
     }
 
     #[test]
-<<<<<<< HEAD
-    #[cfg(unix)]
-    fn test_daystart() {
-        use crate::find::tests::FakeDependencies;
-
-=======
     fn find_maxdepth_and() {
->>>>>>> 7f4423e7
-        let deps = FakeDependencies::new();
-        let rc = find_main(
-            &[
-                "find",
-<<<<<<< HEAD
-                "./test_data/simple/subdir",
-                "-daystart",
-                "-mtime",
-                "0",
-=======
+        let deps = FakeDependencies::new();
+        let rc = find_main(
+            &[
+                "find",
                 &fix_up_slashes("./test_data/depth"),
                 "-maxdepth",
                 "0",
                 "-a",
                 "-print",
->>>>>>> 7f4423e7
-            ],
-            &deps,
-        );
-
-        assert_eq!(rc, 0);
-<<<<<<< HEAD
+            ],
+            &deps,
+        );
+
+        assert_eq!(rc, 0);
+        assert_eq!(
+            deps.get_output_as_string(),
+            fix_up_slashes("./test_data/depth\n")
+        );
+    }
+
+    #[test]
+    #[cfg(unix)]
+    fn test_daystart() {
+        use crate::find::tests::FakeDependencies;
+
+        let deps = FakeDependencies::new();
+        let rc = find_main(
+            &[
+                "find",
+                "./test_data/simple/subdir",
+                "-daystart",
+                "-mtime",
+                "0",
+            ],
+            &deps,
+        );
+
+        assert_eq!(rc, 0);
 
         // twice -daystart should be matched
         let deps = FakeDependencies::new();
@@ -1286,11 +1295,5 @@
         );
 
         assert_eq!(rc, 0);
-=======
-        assert_eq!(
-            deps.get_output_as_string(),
-            fix_up_slashes("./test_data/depth\n")
-        );
->>>>>>> 7f4423e7
     }
 }