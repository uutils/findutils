// Copyright 2017 Google Inc.
//
// Use of this source code is governed by a MIT-style
// license that can be found in the LICENSE file or at
// https://opensource.org/licenses/MIT.

pub mod matchers;

use std::cell::RefCell;
use std::error::Error;
use std::io::{stderr, stdout, Write};
use std::rc::Rc;
use std::time::SystemTime;
use walkdir::WalkDir;

pub struct Config {
    same_file_system: bool,
    depth_first: bool,
    min_depth: usize,
    max_depth: usize,
    sorted_output: bool,
    help_requested: bool,
    version_requested: bool,
    today_start: bool,
    no_leaf_dirs: bool,
}

impl Default for Config {
    fn default() -> Self {
        Self {
            same_file_system: false,
            depth_first: false,
            min_depth: 0,
            max_depth: usize::MAX,
            sorted_output: false,
            help_requested: false,
            version_requested: false,
            today_start: false,
            // Directory information and traversal are done by walkdir,
            // and this configuration field will exist as
            // a compatibility item for GNU findutils.
            no_leaf_dirs: false,
        }
    }
}

/// Trait that encapsulates various dependencies (output, clocks, etc.) that we
/// might want to fake out for unit tests.
pub trait Dependencies {
    fn get_output(&self) -> &RefCell<dyn Write>;
    fn now(&self) -> SystemTime;
}

/// Struct that holds the dependencies we use when run as the real executable.
pub struct StandardDependencies {
    output: Rc<RefCell<dyn Write>>,
    now: SystemTime,
}

impl StandardDependencies {
    #[must_use]
    pub fn new() -> Self {
        Self {
            output: Rc::new(RefCell::new(stdout())),
            now: SystemTime::now(),
        }
    }
}

impl Default for StandardDependencies {
    fn default() -> Self {
        Self::new()
    }
}

impl Dependencies for StandardDependencies {
    fn get_output(&self) -> &RefCell<dyn Write> {
        self.output.as_ref()
    }

    fn now(&self) -> SystemTime {
        self.now
    }
}

/// The result of parsing the command-line arguments into useful forms.
struct ParsedInfo {
    matcher: Box<dyn self::matchers::Matcher>,
    paths: Vec<String>,
    config: Config,
}

/// Function to generate a `ParsedInfo` from the strings supplied on the command-line.
fn parse_args(args: &[&str]) -> Result<ParsedInfo, Box<dyn Error>> {
    let mut paths = vec![];
    let mut i = 0;
    let mut config = Config::default();

    while i < args.len() {
        match args[i] {
            "-O0" | "-O1" | "-O2" | "-O3" => {
                // GNU find optimization level flag (ignored)
            }
            "-P" => {
                // Never follow symlinks (the default)
            }
            "--" => {
                // End of flags
                i += 1;
                break;
            }
            _ => break,
        }

        i += 1;
    }

    let paths_start = i;
    while i < args.len()
        && (args[i] == "-" || !args[i].starts_with('-'))
        && args[i] != "!"
        && args[i] != "("
    {
        paths.push(args[i].to_string());
        i += 1;
    }
    if i == paths_start {
        paths.push(".".to_string());
    }
    let matcher = matchers::build_top_level_matcher(&args[i..], &mut config)?;
    Ok(ParsedInfo {
        matcher,
        paths,
        config,
    })
}

fn process_dir(
    dir: &str,
    config: &Config,
    deps: &dyn Dependencies,
    matcher: &dyn matchers::Matcher,
    quit: &mut bool,
) -> u64 {
    let mut found_count: u64 = 0;
    let mut walkdir = WalkDir::new(dir)
        .contents_first(config.depth_first)
        .max_depth(config.max_depth)
        .min_depth(config.min_depth)
        .same_file_system(config.same_file_system);
    if config.sorted_output {
        walkdir = walkdir.sort_by(|a, b| a.file_name().cmp(b.file_name()));
    }

    // Slightly yucky loop handling here :-(. See docs for
    // WalkDirIterator::skip_current_dir for explanation.
    let mut it = walkdir.into_iter();
    while let Some(result) = it.next() {
        match result {
            Err(err) => {
                uucore::error::set_exit_code(1);
                writeln!(&mut stderr(), "Error: {dir}: {err}").unwrap()
            }
            Ok(entry) => {
                let mut matcher_io = matchers::MatcherIO::new(deps);

                if matcher.matches(&entry, &mut matcher_io) {
                    found_count += 1;
                }
                if matcher_io.should_quit() {
                    *quit = true;
                    break;
                }
                if matcher_io.should_skip_current_dir() {
                    it.skip_current_dir();
                }
            }
        }
    }
    found_count
}

fn do_find(args: &[&str], deps: &dyn Dependencies) -> Result<u64, Box<dyn Error>> {
    let paths_and_matcher = parse_args(args)?;
    if paths_and_matcher.config.help_requested {
        print_help();
        return Ok(0);
    }
    if paths_and_matcher.config.version_requested {
        print_version();
        return Ok(0);
    }

    let mut found_count: u64 = 0;
    let mut quit = false;
    for path in paths_and_matcher.paths {
        found_count += process_dir(
            &path,
            &paths_and_matcher.config,
            deps,
            &*paths_and_matcher.matcher,
            &mut quit,
        );
        if quit {
            break;
        }
    }
    Ok(found_count)
}

fn print_help() {
    println!(
        r"Usage: find [path...] [expression]

If no path is supplied then the current working directory is used by default.

Early alpha implementation. Currently the only expressions supported are
 -print
 -print0
 -printf
 -name case-sensitive_filename_pattern
 -lname case-sensitive_filename_pattern
 -iname case-insensitive_filename_pattern
 -ilname case-insensitive_filename_pattern
 -regextype type
 -regex pattern
 -iregex pattern
 -type type_char
    currently type_char can only be f (for file) or d (for directory)
 -size [+-]N[bcwkMG]
 -delete
 -prune
 -not
 -a
 -o[r]
 ,
 ()
 -true
 -false
 -maxdepth N
 -mindepth N
 -d[epth]
 -xdev
 -ctime [+-]N
 -atime [+-]N
 -mtime [+-]N
 -perm [-/]{{octal|u=rwx,go=w}}
 -newer path_to_file
 -exec[dir] executable [args] [{{}}] [more args] ;
 -sorted
    a non-standard extension that sorts directory contents by name before
    processing them. Less efficient, but allows for deterministic output.
"
    );
}

fn print_version() {
    println!("find (Rust) {}", env!("CARGO_PKG_VERSION"));
}

/// Does all the work for find.
///
/// All main has to do is pass in the command-line args and exit the process
/// with the exit code. Note that the first string in args is expected to be
/// the name of the executable.
pub fn find_main(args: &[&str], deps: &dyn Dependencies) -> i32 {
    match do_find(&args[1..], deps) {
        Ok(_) => uucore::error::get_exit_code(),
        Err(e) => {
            writeln!(&mut stderr(), "Error: {e}").unwrap();
            1
        }
    }
}

#[cfg(test)]
mod tests {

    use std::fs;
    use std::io::{Cursor, ErrorKind, Read};
    use std::time::Duration;
    use tempfile::Builder;

    #[cfg(unix)]
    use std::os::unix::fs::symlink;

    #[cfg(windows)]
    use std::os::windows::fs::symlink_file;

    use crate::find::matchers::time::ChangeTime;
    use crate::find::matchers::MatcherIO;

    use super::*;

    #[cfg(windows)]
    /// Windows-only bodge for converting between path separators.
    pub fn fix_up_slashes(path: &str) -> String {
        path.replace("/", "\\")
    }

    #[cfg(not(windows))]
    /// Do nothing equivalent of the above for non-windows systems.
    pub fn fix_up_slashes(path: &str) -> String {
        path.to_string()
    }

    /// A struct that implements Dependencies, but uses faked implementations,
    /// allowing us to check output, set the time returned by clocks etc.
    pub struct FakeDependencies {
        pub output: RefCell<Cursor<Vec<u8>>>,
        now: SystemTime,
    }

    impl<'a> FakeDependencies {
        pub fn new() -> Self {
            Self {
                output: RefCell::new(Cursor::new(Vec::<u8>::new())),
                now: SystemTime::now(),
            }
        }

        pub fn set_time(&mut self, new_time: SystemTime) {
            self.now = new_time;
        }

        pub fn new_matcher_io(&'a self) -> MatcherIO<'a> {
            MatcherIO::new(self)
        }

        pub fn get_output_as_string(&self) -> String {
            let mut cursor = self.output.borrow_mut();
            cursor.set_position(0);
            let mut contents = String::new();
            cursor.read_to_string(&mut contents).unwrap();
            contents
        }
    }

    impl Dependencies for FakeDependencies {
        fn get_output(&self) -> &RefCell<dyn Write> {
            &self.output
        }

        fn now(&self) -> SystemTime {
            self.now
        }
    }

    fn create_file_link() {
        #[cfg(unix)]
        if let Err(e) = symlink("abbbc", "test_data/links/link-f") {
            assert!(
                e.kind() == ErrorKind::AlreadyExists,
                "Failed to create sym link: {e:?}"
            );
        }
        #[cfg(windows)]
        if let Err(e) = symlink_file("abbbc", "test_data/links/link-f") {
            assert!(
                e.kind() == ErrorKind::AlreadyExists,
                "Failed to create sym link: {:?}",
                e
            );
        }
    }

    #[test]
    fn parse_args_handles_single_dash() {
        // Apparently "-" should be treated as a directory name.
        let parsed_info = super::parse_args(&["-"]).expect("parsing should succeed");
        assert_eq!(parsed_info.paths, ["-"]);
    }

    #[test]
    fn parse_args_bad_flag() {
        //
        let result = super::parse_args(&["-asdadsafsfsadcs"]);
        if let Err(e) = result {
            assert_eq!(e.to_string(), "Unrecognized flag: '-asdadsafsfsadcs'");
        } else {
            panic!("parse_args should have returned an error");
        }
    }

    #[test]
    fn parse_optimize_flag() {
        let parsed_info =
            super::parse_args(&["-O0", ".", "-print"]).expect("parsing should succeed");
        assert_eq!(parsed_info.paths, ["."]);
    }

    #[test]
    fn parse_p_flag() {
        super::parse_args(&["-P"]).expect("parsing should succeed");
    }

    #[test]
    fn parse_flag_then_double_dash() {
        super::parse_args(&["-P", "--"]).expect("parsing should succeed");
    }

    #[test]
    fn parse_double_dash_then_flag() {
        super::parse_args(&["--", "-P"])
            .err()
            .expect("parsing should fail");
    }

    #[test]
    fn find_main_not_depth_first() {
        let deps = FakeDependencies::new();

        let rc = find_main(
            &["find", &fix_up_slashes("./test_data/simple"), "-sorted"],
            &deps,
        );

        assert_eq!(rc, 0);
        assert_eq!(
            deps.get_output_as_string(),
            fix_up_slashes(
                "./test_data/simple\n\
                 ./test_data/simple/abbbc\n\
                 ./test_data/simple/subdir\n\
                 ./test_data/simple/subdir/ABBBC\n"
            )
        );
    }

    #[test]
    fn find_main_depth_first() {
        let deps = FakeDependencies::new();

        let rc = find_main(
            &[
                "find",
                &fix_up_slashes("./test_data/simple"),
                "-sorted",
                "-depth",
            ],
            &deps,
        );

        assert_eq!(rc, 0);
        assert_eq!(
            deps.get_output_as_string(),
            fix_up_slashes(
                "./test_data/simple/abbbc\n\
                 ./test_data/simple/subdir/ABBBC\n\
                 ./test_data/simple/subdir\n\
                 ./test_data/simple\n"
            )
        );
    }

    #[test]
    fn find_maxdepth() {
        let deps = FakeDependencies::new();

        let rc = find_main(
            &[
                "find",
                &fix_up_slashes("./test_data/depth"),
                "-sorted",
                "-maxdepth",
                "2",
            ],
            &deps,
        );

        assert_eq!(rc, 0);
        assert_eq!(
            deps.get_output_as_string(),
            fix_up_slashes(
                "./test_data/depth\n\
                 ./test_data/depth/1\n\
                 ./test_data/depth/1/2\n\
                 ./test_data/depth/1/f1\n\
                 ./test_data/depth/f0\n"
            )
        );
    }

    #[test]
    fn find_maxdepth_depth_first() {
        let deps = FakeDependencies::new();

        let rc = find_main(
            &[
                "find",
                &fix_up_slashes("./test_data/depth"),
                "-sorted",
                "-maxdepth",
                "2",
                "-depth",
            ],
            &deps,
        );

        assert_eq!(rc, 0);
        assert_eq!(
            deps.get_output_as_string(),
            fix_up_slashes(
                "./test_data/depth/1/2\n\
                 ./test_data/depth/1/f1\n\
                 ./test_data/depth/1\n\
                 ./test_data/depth/f0\n\
                 ./test_data/depth\n"
            )
        );
    }

    #[test]
    fn find_prune() {
        let deps = FakeDependencies::new();

        let rc = find_main(
            &[
                "find",
                &fix_up_slashes("./test_data/depth"),
                "-sorted",
                "-print",
                ",",
                "-name",
                "1",
                "-prune",
            ],
            &deps,
        );

        assert_eq!(rc, 0);
        assert_eq!(
            deps.get_output_as_string(),
            fix_up_slashes(
                "./test_data/depth\n\
                 ./test_data/depth/1\n\
                 ./test_data/depth/f0\n"
            )
        );
    }

    #[test]
    fn find_zero_maxdepth() {
        let deps = FakeDependencies::new();
        let rc = find_main(
            &[
                "find",
                &fix_up_slashes("./test_data/depth"),
                "-maxdepth",
                "0",
            ],
            &deps,
        );

        assert_eq!(rc, 0);
        assert_eq!(
            deps.get_output_as_string(),
            fix_up_slashes("./test_data/depth\n")
        );
    }

    #[test]
    fn find_zero_maxdepth_depth_first() {
        let deps = FakeDependencies::new();
        let rc = find_main(
            &[
                "find",
                &fix_up_slashes("./test_data/depth"),
                "-maxdepth",
                "0",
                "-depth",
            ],
            &deps,
        );

        assert_eq!(rc, 0);
        assert_eq!(
            deps.get_output_as_string(),
            fix_up_slashes("./test_data/depth\n")
        );
    }

    #[test]
    fn find_mindepth() {
        let deps = FakeDependencies::new();
        let rc = find_main(
            &[
                "find",
                &fix_up_slashes("./test_data/depth"),
                "-sorted",
                "-mindepth",
                "3",
            ],
            &deps,
        );

        assert_eq!(rc, 0);
        assert_eq!(
            deps.get_output_as_string(),
            fix_up_slashes(
                "./test_data/depth/1/2/3\n\
                 ./test_data/depth/1/2/3/f3\n\
                 ./test_data/depth/1/2/f2\n"
            )
        );
    }

    #[test]
    fn find_mindepth_depth_first() {
        let deps = FakeDependencies::new();
        let rc = find_main(
            &[
                "find",
                &fix_up_slashes("./test_data/depth"),
                "-sorted",
                "-mindepth",
                "3",
                "-depth",
            ],
            &deps,
        );

        assert_eq!(rc, 0);
        assert_eq!(
            deps.get_output_as_string(),
            fix_up_slashes(
                "./test_data/depth/1/2/3/f3\n\
                 ./test_data/depth/1/2/3\n\
                 ./test_data/depth/1/2/f2\n"
            )
        );
    }

    #[test]
    fn find_newer() {
        // create a temp directory and file that are newer than the static
        // files in the source tree.
        let new_dir = Builder::new().prefix("find_newer").tempdir().unwrap();

        let deps = FakeDependencies::new();

        let rc = find_main(
            &[
                "find",
                &new_dir.path().to_string_lossy(),
                "-newer",
                &fix_up_slashes("./test_data/simple/abbbc"),
            ],
            &deps,
        );

        assert_eq!(rc, 0);
        assert_eq!(
            deps.get_output_as_string(),
            new_dir.path().to_string_lossy().to_string() + "\n"
        );

        // now do it the other way around, and nothing should be output
        let deps = FakeDependencies::new();
        let rc = find_main(
            &[
                "find",
                &fix_up_slashes("./test_data/simple/abbbc"),
                "-newer",
                &new_dir.path().to_string_lossy(),
            ],
            &deps,
        );

        assert_eq!(rc, 0);
        assert_eq!(deps.get_output_as_string(), "");
    }

    #[test]
    fn find_mtime() {
        let meta = fs::metadata("./test_data/simple/subdir/ABBBC").unwrap();

        // metadata can return errors like StringError("creation time is not available on this platform currently")
        // so skip tests that won't pass due to shortcomings in std::fs.
        if let Ok(file_time) = meta.modified() {
            file_time_helper(file_time, "-mtime");
        }
    }

    #[test]
    fn find_ctime() {
        let meta = fs::metadata("./test_data/simple/subdir/ABBBC").unwrap();

        // metadata can return errors like StringError("creation time is not available on this platform currently")
        // so skip tests that won't pass due to shortcomings in std::fs.
        if let Ok(file_time) = meta.changed() {
            file_time_helper(file_time, "-ctime");
        }
    }

    #[test]
    fn find_atime() {
        let meta = fs::metadata("./test_data/simple/subdir/ABBBC").unwrap();

        // metadata can return errors like StringError("creation time is not available on this platform currently")
        // so skip tests that won't pass due to shortcomings in std::fs.
        if let Ok(file_time) = meta.accessed() {
            file_time_helper(file_time, "-atime");
        }
    }

    /// Helper function for the `find_ctime/find_atime/find_mtime` tests.
    fn file_time_helper(file_time: SystemTime, arg: &str) {
        // check file time matches a file that's old enough
        {
            let mut deps = FakeDependencies::new();
            deps.set_time(file_time);

            let rc = find_main(
                &[
                    "find",
                    &fix_up_slashes("./test_data/simple/subdir"),
                    "-type",
                    "f",
                    arg,
                    "0",
                ],
                &deps,
            );

            assert_eq!(rc, 0);
            assert_eq!(
                deps.get_output_as_string(),
                fix_up_slashes("./test_data/simple/subdir/ABBBC\n")
            );
        }

        // now Check file time doesn't match a file that's too new
        {
            let mut deps = FakeDependencies::new();
            deps.set_time(file_time - Duration::from_secs(1));

            let rc = find_main(
                &["find", "./test_data/simple/subdir", "-type", "f", arg, "0"],
                &deps,
            );

            assert_eq!(rc, 0);
            assert_eq!(deps.get_output_as_string(), "");
        }
    }

    // Because the time when files exist locally is different
    // from the time when Github Actions pulls them,
    // it is difficult to write tests that limit a certain time period.
    //
    // For example, a Github Action may pull files from a new git commit within a few minutes,
    // causing the file time to be refreshed to the pull time.
    // and The files on the local branch may be several days old.
    //
    // So this test may not be too accurate and can only ensure that
    // the function can be correctly identified.
    #[test]
    fn find_amin_cmin_mmin() {
        let args = ["-amin", "-cmin", "-mmin"];
        let times = ["-60", "-120", "-240", "+60", "+120", "+240"];

        for arg in args {
            for time in times {
                let deps = FakeDependencies::new();
                let rc = find_main(&["find", "./test_data/simple/subdir", arg, time], &deps);

                assert_eq!(rc, 0);
            }
        }
    }

    #[test]
    fn find_size() {
        let deps = FakeDependencies::new();
        // only look at files because the "size" of a directory is a system (and filesystem)
        // dependent thing and we want these tests to be universal.
        let rc = find_main(
            &[
                "find",
                &fix_up_slashes("./test_data/size"),
                "-type",
                "f",
                "-size",
                "1b",
            ],
            &deps,
        );

        assert_eq!(rc, 0);
        assert_eq!(
            deps.get_output_as_string(),
            fix_up_slashes("./test_data/size/512bytes\n")
        );

        let deps = FakeDependencies::new();
        let rc = find_main(
            &["find", "./test_data/size", "-type", "f", "-size", "+1b"],
            &deps,
        );

        assert_eq!(rc, 0);
        assert_eq!(deps.get_output_as_string(), "");
    }

    #[test]
    fn find_name_links() {
        create_file_link();

        let deps = FakeDependencies::new();
        let rc = find_main(
            &[
                "find",
                &fix_up_slashes("./test_data/links"),
                "-name",
                "abbbc",
            ],
            &deps,
        );

        assert_eq!(rc, 0);
        assert_eq!(
            deps.get_output_as_string(),
            fix_up_slashes("./test_data/links/abbbc\n")
        );
    }

    #[test]
    fn find_lname_links() {
        create_file_link();

        let deps = FakeDependencies::new();
        let rc = find_main(
            &[
                "find",
                &fix_up_slashes("./test_data/links"),
                "-lname",
                "abbbc",
                "-sorted",
            ],
            &deps,
        );

        assert_eq!(rc, 0);
        assert_eq!(
            deps.get_output_as_string(),
            fix_up_slashes("./test_data/links/link-f\n")
        );
    }

    #[test]
    fn find_ilname_links() {
        create_file_link();

        let deps = FakeDependencies::new();
        let rc = find_main(
            &[
                "find",
                &fix_up_slashes("./test_data/links"),
                "-ilname",
                "abBbc",
            ],
            &deps,
        );

        assert_eq!(rc, 0);
        assert_eq!(
            deps.get_output_as_string(),
            fix_up_slashes("./test_data/links/link-f\n")
        );
    }

    #[test]
    fn find_print_then_quit() {
        let deps = FakeDependencies::new();

        let rc = find_main(
            &[
                "find",
                &fix_up_slashes("./test_data/simple"),
                &fix_up_slashes("./test_data/simple"),
                "-print",
                "-quit",
            ],
            &deps,
        );

        assert_eq!(rc, 0);
        assert_eq!(
            deps.get_output_as_string(),
            fix_up_slashes("./test_data/simple\n"),
        );
    }

    #[test]
    fn test_find_newer_xy_all_args() {
        // 1. The t parameter is not allowed at the X position.
        // 2. Current Linux filesystem do not support Birthed Time queries,
        //    so the B parameter will be excluded in linux.
        #[cfg(target_os = "linux")]
        let x_options = ["a", "c", "m"];
        #[cfg(not(target_os = "linux"))]
        let x_options = ["a", "B", "c", "m"];
        #[cfg(target_os = "linux")]
        let y_options = ["a", "c", "m"];
        #[cfg(not(target_os = "linux"))]
        let y_options = ["a", "B", "c", "m"];

        for &x in x_options.iter() {
            for &y in &y_options {
                let arg = &format!("-newer{x}{y}").to_string();
                let deps = FakeDependencies::new();
                let rc = find_main(
                    &[
                        "find",
                        "./test_data/simple/subdir",
                        arg,
                        "./test_data/simple/subdir/ABBBC",
                    ],
                    &deps,
                );

                assert_eq!(rc, 0);
            }
        }
    }

    #[test]
    #[cfg(target_os = "linux")]
    fn test_find_newer_xy_have_not_birthed_time_filesystem() {
        let y_options = ["a", "c", "m"];
        for &y in &y_options {
            let arg = &format!("-newerB{y}").to_string();
            let deps = FakeDependencies::new();
            let rc = find_main(
                &[
                    "find",
                    "./test_data/simple/subdir",
                    arg,
                    "./test_data/simple/subdir/ABBBC",
                ],
                &deps,
            );

            assert_eq!(rc, 1);
        }
    }

    #[cfg(unix)]
    #[test]
    fn test_find_newer_xy_before_changed_time() {
        // normal - before the changed time
        #[cfg(target_os = "linux")]
        let args = ["-newerat", "-newerct", "-newermt"];
        #[cfg(not(target_os = "linux"))]
        let args = ["-newerat", "-newerBt", "-newerct", "-newermt"];
        let times = ["jan 01, 2000", "jan 01, 2000 00:00:00"];

        for arg in args {
            for time in times {
                let deps = FakeDependencies::new();
                let rc = find_main(&["find", "./test_data/simple/subdir", arg, time], &deps);

                assert_eq!(rc, 0);
                assert!(deps
                    .get_output_as_string()
                    .contains("./test_data/simple/subdir"));
                assert!(deps.get_output_as_string().contains("ABBBC"));
            }
        }
    }

    #[test]
    fn test_find_newer_xy_after_changed_time() {
        // normal - after the changed time
        #[cfg(target_os = "linux")]
        let args = ["-newerat", "-newerct", "-newermt"];
        #[cfg(not(target_os = "linux"))]
        let args = ["-newerat", "-newerBt", "-newerct", "-newermt"];
        let times = ["jan 01, 2037", "jan 01, 2037 00:00:00"];

        for arg in args {
            for time in times {
                let deps = FakeDependencies::new();
                let rc = find_main(&["find", "./test_data/simple/subdir", arg, time], &deps);

                assert_eq!(rc, 0);
                assert_eq!(deps.get_output_as_string(), "");
            }
        }
    }

    #[test]
    fn test_find_newer_xy_empty_time_parameter() {
        // When an empty time parameter is passed in,
        // the program will use 00:00 of the current day as the default time.
        // Therefore, the files checkout of the git repository while
        // this test was running are likely to be newer than the default time.
        #[cfg(target_os = "linux")]
        let args = ["-newerat", "-newerct", "-newermt"];
        #[cfg(not(target_os = "linux"))]
        let args = ["-newerat", "-newerBt", "-newerct", "-newermt"];
        let time = "";

        for &arg in &args {
            let deps = FakeDependencies::new();
            let rc = find_main(&["find", "./test_data/simple/subdir", arg, time], &deps);

            assert_eq!(rc, 0);
            // Output comparison has been temporarily removed to account for the possibility that
            // migration out of the repository started before 00:00 and testing was completed after 00:00.
        }
    }

    #[test]
    fn test_find_newer_xy_error_time() {
        // Catch a parsing error.
        #[cfg(target_os = "linux")]
        let args = ["-newerat", "-newerct", "-newermt"];
        #[cfg(not(target_os = "linux"))]
        let args = ["-newerat", "-newerBt", "-newerct", "-newermt"];
        let time = "2037, jan 01";

        for &arg in &args {
            let deps = FakeDependencies::new();
            let rc = find_main(&["find", "./test_data/simple/subdir", arg, time], &deps);

            assert_eq!(rc, 1);
        }
    }

    #[test]
    #[cfg(target_os = "linux")]
    fn test_no_permission_file_error() {
        use std::{path::Path, process::Command};

        let path = Path::new("./test_data/no_permission");
        let _result = fs::create_dir(path);
        // Generate files without permissions.
        // std::fs cannot change file permissions to 000 in normal user state,
        // so use chmod via Command to change permissions.
        let _output = Command::new("chmod")
            .arg("-rwx")
            .arg("./test_data/no_permission")
            .output()
            .expect("cannot set file permission");

        let deps = FakeDependencies::new();
        let rc = find_main(&["find", "./test_data/no_permission"], &deps);

        assert_eq!(rc, 1);

        // Reset the exit code global variable in case we run another test after this one
        // See https://github.com/uutils/coreutils/issues/5777
        uucore::error::set_exit_code(0);

        if path.exists() {
            let _result = fs::create_dir(path);
            // Remove the unreadable and writable status of the file to avoid affecting other tests.
            let _output = Command::new("chmod")
                .arg("+rwx")
                .arg("./test_data/no_permission")
                .output()
                .expect("cannot set file permission");
        }
    }

    #[test]
    #[cfg(target_os = "linux")]
    fn test_user_predicate() {
        use std::{os::unix::fs::MetadataExt, path::Path};

        use nix::unistd::{Uid, User};

        let path = Path::new("./test_data/simple/subdir");
        let uid = path.metadata().unwrap().uid();
        let user = User::from_uid(Uid::from_raw(uid)).unwrap().unwrap().name;

        let deps = FakeDependencies::new();
        let rc = find_main(
            &["find", "./test_data/simple/subdir", "-user", &user],
            &deps,
        );

        assert_eq!(rc, 0);
        assert_eq!(
            deps.get_output_as_string(),
            "./test_data/simple/subdir\n./test_data/simple/subdir/ABBBC\n"
        );

        // test uid
        let deps = FakeDependencies::new();
        let rc = find_main(
            &[
                "find",
                "./test_data/simple/subdir",
                "-uid",
                &uid.to_string(),
            ],
            &deps,
        );
        assert_eq!(rc, 0);

        // test empty uid
        let deps = FakeDependencies::new();
        let rc = find_main(&["find", "./test_data/simple/subdir", "-uid", ""], &deps);
        assert_eq!(rc, 1);

        // test not a number
        let deps = FakeDependencies::new();
        let rc = find_main(&["find", "./test_data/simple/subdir", "-uid", "a"], &deps);
        assert_eq!(rc, 1);

        // test empty user name
        ["-user", "-nouser"].iter().for_each(|&arg| {
            let deps = FakeDependencies::new();
            let rc = find_main(&["find", "./test_data/simple/subdir", arg, ""], &deps);

            assert_eq!(rc, 1);

            let deps = FakeDependencies::new();
            let rc = find_main(&["find", "./test_data/simple/subdir", arg, " "], &deps);

            assert_eq!(rc, 1);
        });
    }

    #[test]
    #[cfg(target_os = "linux")]
    fn test_nouser_predicate() {
        let deps = FakeDependencies::new();
        let rc = find_main(&["find", "./test_data/simple/subdir", "-nouser"], &deps);

        assert_eq!(rc, 0);
        assert_eq!(deps.get_output_as_string(), "");
    }

    #[test]
    #[cfg(target_os = "linux")]
    fn test_group_predicate() {
        use std::{os::unix::fs::MetadataExt, path::Path};

        use nix::unistd::{Gid, Group};

        let path = Path::new("./test_data/simple/subdir");
        let gid = path.metadata().unwrap().gid();
        let group = Group::from_gid(Gid::from_raw(gid)).unwrap().unwrap().name;

        let deps = FakeDependencies::new();
        let rc = find_main(
            &["find", "./test_data/simple/subdir", "-group", &group],
            &deps,
        );

        assert_eq!(rc, 0);
        assert_eq!(
            deps.get_output_as_string(),
            "./test_data/simple/subdir\n./test_data/simple/subdir/ABBBC\n"
        );

        // test gid
        let deps = FakeDependencies::new();
        let rc = find_main(
            &[
                "find",
                "./test_data/simple/subdir",
                "-gid",
                gid.to_string().as_str(),
            ],
            &deps,
        );
        assert_eq!(rc, 0);

        // test empty gid
        let deps = FakeDependencies::new();
        let rc = find_main(&["find", "./test_data/simple/subdir", "-gid", ""], &deps);
        assert_eq!(rc, 1);

        // test not a number
        let deps = FakeDependencies::new();
        let rc = find_main(&["find", "./test_data/simple/subdir", "-gid", "a"], &deps);
        assert_eq!(rc, 1);

        // test empty user name and group name
        ["-group", "-nogroup"].iter().for_each(|&arg| {
            let deps = FakeDependencies::new();
            let rc = find_main(&["find", "./test_data/simple/subdir", arg, ""], &deps);

            assert_eq!(rc, 1);

            let deps = FakeDependencies::new();
            let rc = find_main(&["find", "./test_data/simple/subdir", arg, " "], &deps);

            assert_eq!(rc, 1);
        });
    }

    #[test]
    #[cfg(target_os = "linux")]
    fn test_nogroup_predicate() {
        let deps = FakeDependencies::new();
        let rc = find_main(&["find", "./test_data/simple/subdir", "-nogroup"], &deps);

        assert_eq!(rc, 0);
        assert_eq!(deps.get_output_as_string(), "");
    }

    #[test]
    #[cfg(unix)]
    fn test_fs_matcher() {
        use crate::find::tests::FakeDependencies;
        use matchers::fs::get_file_system_type;
        use std::cell::RefCell;
        use std::path::Path;

        let path = Path::new("./test_data/simple/subdir");
        let empty_cache = RefCell::new(None);
        let target_fs_type = get_file_system_type(path, &empty_cache).unwrap();

        // should match fs type
        let deps = FakeDependencies::new();
        let rc = find_main(
            &[
                "find",
                "./test_data/simple/subdir",
                "-fstype",
                &target_fs_type,
            ],
            &deps,
        );

        assert_eq!(rc, 0);
    }

    #[test]
    #[cfg(unix)]
    fn test_noleaf() {
        use crate::find::tests::FakeDependencies;

        let deps = FakeDependencies::new();
        let rc = find_main(&["find", "./test_data/simple/subdir", "-noleaf"], &deps);

        assert_eq!(rc, 0);
    }

    #[test]
    fn find_maxdepth_and() {
        let deps = FakeDependencies::new();
        let rc = find_main(
            &[
                "find",
                &fix_up_slashes("./test_data/depth"),
                "-maxdepth",
                "0",
                "-a",
                "-print",
            ],
            &deps,
        );

        assert_eq!(rc, 0);
        assert_eq!(
            deps.get_output_as_string(),
            fix_up_slashes("./test_data/depth\n")
        );
    }

    #[test]
    #[cfg(unix)]
    fn test_daystart() {
        use crate::find::tests::FakeDependencies;

        let deps = FakeDependencies::new();
        let rc = find_main(
            &[
                "find",
                "./test_data/simple/subdir",
                "-daystart",
                "-mtime",
                "0",
            ],
            &deps,
        );

        assert_eq!(rc, 0);

        // twice -daystart should be matched
        let deps = FakeDependencies::new();
        let rc = find_main(
            &[
                "find",
                "./test_data/simple/subdir",
                "-daystart",
                "-daystart",
                "-mtime",
                "1",
            ],
            &deps,
        );

        assert_eq!(rc, 0);
    }

    #[test]
<<<<<<< HEAD
    #[cfg(unix)]
    fn test_ls() {
        let deps = FakeDependencies::new();
        let rc = find_main(&["find", "./test_data/simple/subdir", "-ls"], &deps);

        assert_eq!(rc, 0);
=======
    fn find_fprint() {
        let deps = FakeDependencies::new();
        let rc = find_main(
            &[
                "find",
                "./test_data/simple",
                "-fprint",
                "test_data/find_fprint",
            ],
            &deps,
        );
        assert_eq!(rc, 0);

        let _ = fs::remove_file("test_data/find_fprint");
>>>>>>> 423453ea
    }
}<|MERGE_RESOLUTION|>--- conflicted
+++ resolved
@@ -1302,14 +1302,6 @@
     }
 
     #[test]
-<<<<<<< HEAD
-    #[cfg(unix)]
-    fn test_ls() {
-        let deps = FakeDependencies::new();
-        let rc = find_main(&["find", "./test_data/simple/subdir", "-ls"], &deps);
-
-        assert_eq!(rc, 0);
-=======
     fn find_fprint() {
         let deps = FakeDependencies::new();
         let rc = find_main(
@@ -1324,6 +1316,14 @@
         assert_eq!(rc, 0);
 
         let _ = fs::remove_file("test_data/find_fprint");
->>>>>>> 423453ea
+    }
+  
+    #[test]
+    #[cfg(unix)]
+    fn test_ls() {
+        let deps = FakeDependencies::new();
+        let rc = find_main(&["find", "./test_data/simple/subdir", "-ls"], &deps);
+
+        assert_eq!(rc, 0);
     }
 }