// Copyright 2017 Google Inc.
//
// Use of this source code is governed by a MIT-style
// license that can be found in the LICENSE file or at
// https://opensource.org/licenses/MIT.

pub mod matchers;

use std::cell::RefCell;
use std::error::Error;
use std::io::{stderr, stdout, Write};
use std::rc::Rc;
use std::time::SystemTime;
use walkdir::WalkDir;

pub struct Config {
    same_file_system: bool,
    depth_first: bool,
    min_depth: usize,
    max_depth: usize,
    sorted_output: bool,
    help_requested: bool,
    version_requested: bool,
    today_start: bool,
    no_leaf_dirs: bool,
}

impl Default for Config {
    fn default() -> Self {
        Self {
            same_file_system: false,
            depth_first: false,
            min_depth: 0,
            max_depth: usize::MAX,
            sorted_output: false,
            help_requested: false,
            version_requested: false,
            today_start: false,
            // Directory information and traversal are done by walkdir,
            // and this configuration field will exist as
            // a compatibility item for GNU findutils.
            no_leaf_dirs: false,
        }
    }
}

/// Trait that encapsulates various dependencies (output, clocks, etc.) that we
/// might want to fake out for unit tests.
pub trait Dependencies<'a> {
    fn get_output(&'a self) -> &'a RefCell<dyn Write>;
    fn now(&'a self) -> SystemTime;
}

/// Struct that holds the dependencies we use when run as the real executable.
pub struct StandardDependencies {
    output: Rc<RefCell<dyn Write>>,
    now: SystemTime,
}

impl StandardDependencies {
    #[must_use]
    pub fn new() -> Self {
        Self {
            output: Rc::new(RefCell::new(stdout())),
            now: SystemTime::now(),
        }
    }
}

impl Default for StandardDependencies {
    fn default() -> Self {
        Self::new()
    }
}

impl<'a> Dependencies<'a> for StandardDependencies {
    fn get_output(&'a self) -> &'a RefCell<dyn Write> {
        self.output.as_ref()
    }

    fn now(&'a self) -> SystemTime {
        self.now
    }
}

/// The result of parsing the command-line arguments into useful forms.
struct ParsedInfo {
    matcher: Box<dyn self::matchers::Matcher>,
    paths: Vec<String>,
    config: Config,
}

/// Function to generate a `ParsedInfo` from the strings supplied on the command-line.
fn parse_args(args: &[&str]) -> Result<ParsedInfo, Box<dyn Error>> {
    let mut paths = vec![];
    let mut i = 0;
    let mut config = Config::default();

    while i < args.len() {
        match args[i] {
            "-O0" | "-O1" | "-O2" | "-O3" => {
                // GNU find optimization level flag (ignored)
            }
            "-P" => {
                // Never follow symlinks (the default)
            }
            "--" => {
                // End of flags
                i += 1;
                break;
            }
            _ => break,
        }

        i += 1;
    }

    let paths_start = i;
    while i < args.len()
        && (args[i] == "-" || !args[i].starts_with('-'))
        && args[i] != "!"
        && args[i] != "("
    {
        paths.push(args[i].to_string());
        i += 1;
    }
    if i == paths_start {
        paths.push(".".to_string());
    }
    let matcher = matchers::build_top_level_matcher(&args[i..], &mut config)?;
    Ok(ParsedInfo {
        matcher,
        paths,
        config,
    })
}

fn process_dir<'a>(
    dir: &str,
    config: &Config,
    deps: &'a dyn Dependencies<'a>,
    matcher: &dyn matchers::Matcher,
    quit: &mut bool,
) -> u64 {
    let mut found_count: u64 = 0;
    let mut walkdir = WalkDir::new(dir)
        .contents_first(config.depth_first)
        .max_depth(config.max_depth)
        .min_depth(config.min_depth)
        .same_file_system(config.same_file_system);
    if config.sorted_output {
        walkdir = walkdir.sort_by(|a, b| a.file_name().cmp(b.file_name()));
    }

    // Slightly yucky loop handling here :-(. See docs for
    // WalkDirIterator::skip_current_dir for explanation.
    let mut it = walkdir.into_iter();
    while let Some(result) = it.next() {
        match result {
            Err(err) => {
                uucore::error::set_exit_code(1);
                writeln!(&mut stderr(), "Error: {dir}: {err}").unwrap()
            }
            Ok(entry) => {
                let mut matcher_io = matchers::MatcherIO::new(deps);

                if matcher.matches(&entry, &mut matcher_io) {
                    found_count += 1;
                }
                if matcher_io.should_quit() {
                    *quit = true;
                    break;
                }
                if matcher_io.should_skip_current_dir() {
                    it.skip_current_dir();
                }
            }
        }
    }
    found_count
}

fn do_find<'a>(args: &[&str], deps: &'a dyn Dependencies<'a>) -> Result<u64, Box<dyn Error>> {
    let paths_and_matcher = parse_args(args)?;
    if paths_and_matcher.config.help_requested {
        print_help();
        return Ok(0);
    }
    if paths_and_matcher.config.version_requested {
        print_version();
        return Ok(0);
    }

    let mut found_count: u64 = 0;
    let mut quit = false;
    for path in paths_and_matcher.paths {
        found_count += process_dir(
            &path,
            &paths_and_matcher.config,
            deps,
            &*paths_and_matcher.matcher,
            &mut quit,
        );
        if quit {
            break;
        }
    }
    Ok(found_count)
}

fn print_help() {
    println!(
        r"Usage: find [path...] [expression]

If no path is supplied then the current working directory is used by default.

Early alpha implementation. Currently the only expressions supported are
 -print
 -print0
 -printf
 -name case-sensitive_filename_pattern
 -lname case-sensitive_filename_pattern
 -iname case-insensitive_filename_pattern
 -ilname case-insensitive_filename_pattern
 -regextype type
 -regex pattern
 -iregex pattern
 -type type_char
    currently type_char can only be f (for file) or d (for directory)
 -size [+-]N[bcwkMG]
 -delete
 -prune
 -not
 -a
 -o[r]
 ,
 ()
 -true
 -false
 -maxdepth N
 -mindepth N
 -d[epth]
 -xdev
 -ctime [+-]N
 -atime [+-]N
 -mtime [+-]N
 -perm [-/]{{octal|u=rwx,go=w}}
 -newer path_to_file
 -exec[dir] executable [args] [{{}}] [more args] ;
 -sorted
    a non-standard extension that sorts directory contents by name before
    processing them. Less efficient, but allows for deterministic output.
"
    );
}

fn print_version() {
    println!("find (Rust) {}", env!("CARGO_PKG_VERSION"));
}

/// Does all the work for find.
///
/// All main has to do is pass in the command-line args and exit the process
/// with the exit code. Note that the first string in args is expected to be
/// the name of the executable.
pub fn find_main<'a>(args: &[&str], deps: &'a dyn Dependencies<'a>) -> i32 {
    match do_find(&args[1..], deps) {
        Ok(_) => uucore::error::get_exit_code(),
        Err(e) => {
            writeln!(&mut stderr(), "Error: {e}").unwrap();
            1
        }
    }
}

#[cfg(test)]
mod tests {

    use std::fs;
    use std::io::{Cursor, ErrorKind, Read};
    use std::time::Duration;
    use tempfile::Builder;

    #[cfg(unix)]
    use std::os::unix::fs::symlink;

    #[cfg(windows)]
    use std::os::windows::fs::symlink_file;

    use crate::find::matchers::time::ChangeTime;
    use crate::find::matchers::MatcherIO;

    use super::*;

    #[cfg(windows)]
    /// Windows-only bodge for converting between path separators.
    pub fn fix_up_slashes(path: &str) -> String {
        path.replace("/", "\\")
    }

    #[cfg(not(windows))]
    /// Do nothing equivalent of the above for non-windows systems.
    pub fn fix_up_slashes(path: &str) -> String {
        path.to_string()
    }

    /// A struct that implements Dependencies, but uses faked implementations,
    /// allowing us to check output, set the time returned by clocks etc.
    pub struct FakeDependencies {
        pub output: RefCell<Cursor<Vec<u8>>>,
        now: SystemTime,
    }

    impl<'a> FakeDependencies {
        pub fn new() -> Self {
            Self {
                output: RefCell::new(Cursor::new(Vec::<u8>::new())),
                now: SystemTime::now(),
            }
        }

        pub fn set_time(&mut self, new_time: SystemTime) {
            self.now = new_time;
        }

        pub fn new_matcher_io(&'a self) -> MatcherIO<'a> {
            MatcherIO::new(self)
        }

        pub fn get_output_as_string(&self) -> String {
            let mut cursor = self.output.borrow_mut();
            cursor.set_position(0);
            let mut contents = String::new();
            cursor.read_to_string(&mut contents).unwrap();
            contents
        }
    }

    impl<'a> Dependencies<'a> for FakeDependencies {
        fn get_output(&'a self) -> &'a RefCell<dyn Write> {
            &self.output
        }

        fn now(&'a self) -> SystemTime {
            self.now
        }
    }

    fn create_file_link() {
        #[cfg(unix)]
        if let Err(e) = symlink("abbbc", "test_data/links/link-f") {
            assert!(
                e.kind() == ErrorKind::AlreadyExists,
                "Failed to create sym link: {e:?}"
            );
        }
        #[cfg(windows)]
        if let Err(e) = symlink_file("abbbc", "test_data/links/link-f") {
            assert!(
                e.kind() == ErrorKind::AlreadyExists,
                "Failed to create sym link: {:?}",
                e
            );
        }
    }

    #[test]
    fn parse_args_handles_single_dash() {
        // Apparently "-" should be treated as a directory name.
        let parsed_info = super::parse_args(&["-"]).expect("parsing should succeed");
        assert_eq!(parsed_info.paths, ["-"]);
    }

    #[test]
    fn parse_args_bad_flag() {
        //
        let result = super::parse_args(&["-asdadsafsfsadcs"]);
        if let Err(e) = result {
            assert_eq!(e.to_string(), "Unrecognized flag: '-asdadsafsfsadcs'");
        } else {
            panic!("parse_args should have returned an error");
        }
    }

    #[test]
    fn parse_optimize_flag() {
        let parsed_info =
            super::parse_args(&["-O0", ".", "-print"]).expect("parsing should succeed");
        assert_eq!(parsed_info.paths, ["."]);
    }

    #[test]
    fn parse_p_flag() {
        super::parse_args(&["-P"]).expect("parsing should succeed");
    }

    #[test]
    fn parse_flag_then_double_dash() {
        super::parse_args(&["-P", "--"]).expect("parsing should succeed");
    }

    #[test]
    fn parse_double_dash_then_flag() {
        super::parse_args(&["--", "-P"])
            .err()
            .expect("parsing should fail");
    }

    #[test]
    fn find_main_not_depth_first() {
        let deps = FakeDependencies::new();

        let rc = find_main(
            &["find", &fix_up_slashes("./test_data/simple"), "-sorted"],
            &deps,
        );

        assert_eq!(rc, 0);
        assert_eq!(
            deps.get_output_as_string(),
            fix_up_slashes(
                "./test_data/simple\n\
                 ./test_data/simple/abbbc\n\
                 ./test_data/simple/subdir\n\
                 ./test_data/simple/subdir/ABBBC\n"
            )
        );
    }

    #[test]
    fn find_main_depth_first() {
        let deps = FakeDependencies::new();

        let rc = find_main(
            &[
                "find",
                &fix_up_slashes("./test_data/simple"),
                "-sorted",
                "-depth",
            ],
            &deps,
        );

        assert_eq!(rc, 0);
        assert_eq!(
            deps.get_output_as_string(),
            fix_up_slashes(
                "./test_data/simple/abbbc\n\
                 ./test_data/simple/subdir/ABBBC\n\
                 ./test_data/simple/subdir\n\
                 ./test_data/simple\n"
            )
        );
    }

    #[test]
    fn find_maxdepth() {
        let deps = FakeDependencies::new();

        let rc = find_main(
            &[
                "find",
                &fix_up_slashes("./test_data/depth"),
                "-sorted",
                "-maxdepth",
                "2",
            ],
            &deps,
        );

        assert_eq!(rc, 0);
        assert_eq!(
            deps.get_output_as_string(),
            fix_up_slashes(
                "./test_data/depth\n\
                 ./test_data/depth/1\n\
                 ./test_data/depth/1/2\n\
                 ./test_data/depth/1/f1\n\
                 ./test_data/depth/f0\n"
            )
        );
    }

    #[test]
    fn find_maxdepth_depth_first() {
        let deps = FakeDependencies::new();

        let rc = find_main(
            &[
                "find",
                &fix_up_slashes("./test_data/depth"),
                "-sorted",
                "-maxdepth",
                "2",
                "-depth",
            ],
            &deps,
        );

        assert_eq!(rc, 0);
        assert_eq!(
            deps.get_output_as_string(),
            fix_up_slashes(
                "./test_data/depth/1/2\n\
                 ./test_data/depth/1/f1\n\
                 ./test_data/depth/1\n\
                 ./test_data/depth/f0\n\
                 ./test_data/depth\n"
            )
        );
    }

    #[test]
    fn find_prune() {
        let deps = FakeDependencies::new();

        let rc = find_main(
            &[
                "find",
                &fix_up_slashes("./test_data/depth"),
                "-sorted",
                "-print",
                ",",
                "-name",
                "1",
                "-prune",
            ],
            &deps,
        );

        assert_eq!(rc, 0);
        assert_eq!(
            deps.get_output_as_string(),
            fix_up_slashes(
                "./test_data/depth\n\
                 ./test_data/depth/1\n\
                 ./test_data/depth/f0\n"
            )
        );
    }

    #[test]
    fn find_zero_maxdepth() {
        let deps = FakeDependencies::new();
        let rc = find_main(
            &[
                "find",
                &fix_up_slashes("./test_data/depth"),
                "-maxdepth",
                "0",
            ],
            &deps,
        );

        assert_eq!(rc, 0);
        assert_eq!(
            deps.get_output_as_string(),
            fix_up_slashes("./test_data/depth\n")
        );
    }

    #[test]
    fn find_zero_maxdepth_depth_first() {
        let deps = FakeDependencies::new();
        let rc = find_main(
            &[
                "find",
                &fix_up_slashes("./test_data/depth"),
                "-maxdepth",
                "0",
                "-depth",
            ],
            &deps,
        );

        assert_eq!(rc, 0);
        assert_eq!(
            deps.get_output_as_string(),
            fix_up_slashes("./test_data/depth\n")
        );
    }

    #[test]
    fn find_mindepth() {
        let deps = FakeDependencies::new();
        let rc = find_main(
            &[
                "find",
                &fix_up_slashes("./test_data/depth"),
                "-sorted",
                "-mindepth",
                "3",
            ],
            &deps,
        );

        assert_eq!(rc, 0);
        assert_eq!(
            deps.get_output_as_string(),
            fix_up_slashes(
                "./test_data/depth/1/2/3\n\
                 ./test_data/depth/1/2/3/f3\n\
                 ./test_data/depth/1/2/f2\n"
            )
        );
    }

    #[test]
    fn find_mindepth_depth_first() {
        let deps = FakeDependencies::new();
        let rc = find_main(
            &[
                "find",
                &fix_up_slashes("./test_data/depth"),
                "-sorted",
                "-mindepth",
                "3",
                "-depth",
            ],
            &deps,
        );

        assert_eq!(rc, 0);
        assert_eq!(
            deps.get_output_as_string(),
            fix_up_slashes(
                "./test_data/depth/1/2/3/f3\n\
                 ./test_data/depth/1/2/3\n\
                 ./test_data/depth/1/2/f2\n"
            )
        );
    }

    #[test]
    fn find_newer() {
        // create a temp directory and file that are newer than the static
        // files in the source tree.
        let new_dir = Builder::new().prefix("find_newer").tempdir().unwrap();

        let deps = FakeDependencies::new();

        let rc = find_main(
            &[
                "find",
                &new_dir.path().to_string_lossy(),
                "-newer",
                &fix_up_slashes("./test_data/simple/abbbc"),
            ],
            &deps,
        );

        assert_eq!(rc, 0);
        assert_eq!(
            deps.get_output_as_string(),
            new_dir.path().to_string_lossy().to_string() + "\n"
        );

        // now do it the other way around, and nothing should be output
        let deps = FakeDependencies::new();
        let rc = find_main(
            &[
                "find",
                &fix_up_slashes("./test_data/simple/abbbc"),
                "-newer",
                &new_dir.path().to_string_lossy(),
            ],
            &deps,
        );

        assert_eq!(rc, 0);
        assert_eq!(deps.get_output_as_string(), "");
    }

    #[test]
    fn find_mtime() {
        let meta = fs::metadata("./test_data/simple/subdir/ABBBC").unwrap();

        // metadata can return errors like StringError("creation time is not available on this platform currently")
        // so skip tests that won't pass due to shortcomings in std::fs.
        if let Ok(file_time) = meta.modified() {
            file_time_helper(file_time, "-mtime");
        }
    }

    #[test]
    fn find_ctime() {
        let meta = fs::metadata("./test_data/simple/subdir/ABBBC").unwrap();

        // metadata can return errors like StringError("creation time is not available on this platform currently")
        // so skip tests that won't pass due to shortcomings in std::fs.
        if let Ok(file_time) = meta.changed() {
            file_time_helper(file_time, "-ctime");
        }
    }

    #[test]
    fn find_atime() {
        let meta = fs::metadata("./test_data/simple/subdir/ABBBC").unwrap();

        // metadata can return errors like StringError("creation time is not available on this platform currently")
        // so skip tests that won't pass due to shortcomings in std::fs.
        if let Ok(file_time) = meta.accessed() {
            file_time_helper(file_time, "-atime");
        }
    }

    /// Helper function for the `find_ctime/find_atime/find_mtime` tests.
    fn file_time_helper(file_time: SystemTime, arg: &str) {
        // check file time matches a file that's old enough
        {
            let mut deps = FakeDependencies::new();
            deps.set_time(file_time);

            let rc = find_main(
                &[
                    "find",
                    &fix_up_slashes("./test_data/simple/subdir"),
                    "-type",
                    "f",
                    arg,
                    "0",
                ],
                &deps,
            );

            assert_eq!(rc, 0);
            assert_eq!(
                deps.get_output_as_string(),
                fix_up_slashes("./test_data/simple/subdir/ABBBC\n")
            );
        }

        // now Check file time doesn't match a file that's too new
        {
            let mut deps = FakeDependencies::new();
            deps.set_time(file_time - Duration::from_secs(1));

            let rc = find_main(
                &["find", "./test_data/simple/subdir", "-type", "f", arg, "0"],
                &deps,
            );

            assert_eq!(rc, 0);
            assert_eq!(deps.get_output_as_string(), "");
        }
    }

    // Because the time when files exist locally is different
    // from the time when Github Actions pulls them,
    // it is difficult to write tests that limit a certain time period.
    //
    // For example, a Github Action may pull files from a new git commit within a few minutes,
    // causing the file time to be refreshed to the pull time.
    // and The files on the local branch may be several days old.
    //
    // So this test may not be too accurate and can only ensure that
    // the function can be correctly identified.
    #[test]
    fn find_amin_cmin_mmin() {
        let args = ["-amin", "-cmin", "-mmin"];
        let times = ["-60", "-120", "-240", "+60", "+120", "+240"];

        for arg in args {
            for time in times {
                let deps = FakeDependencies::new();
                let rc = find_main(&["find", "./test_data/simple/subdir", arg, time], &deps);

                assert_eq!(rc, 0);
            }
        }
    }

    #[test]
    fn find_size() {
        let deps = FakeDependencies::new();
        // only look at files because the "size" of a directory is a system (and filesystem)
        // dependent thing and we want these tests to be universal.
        let rc = find_main(
            &[
                "find",
                &fix_up_slashes("./test_data/size"),
                "-type",
                "f",
                "-size",
                "1b",
            ],
            &deps,
        );

        assert_eq!(rc, 0);
        assert_eq!(
            deps.get_output_as_string(),
            fix_up_slashes("./test_data/size/512bytes\n")
        );

        let deps = FakeDependencies::new();
        let rc = find_main(
            &["find", "./test_data/size", "-type", "f", "-size", "+1b"],
            &deps,
        );

        assert_eq!(rc, 0);
        assert_eq!(deps.get_output_as_string(), "");
    }

    #[test]
    fn find_name_links() {
        create_file_link();

        let deps = FakeDependencies::new();
        let rc = find_main(
            &[
                "find",
                &fix_up_slashes("./test_data/links"),
                "-name",
                "abbbc",
            ],
            &deps,
        );

        assert_eq!(rc, 0);
        assert_eq!(
            deps.get_output_as_string(),
            fix_up_slashes("./test_data/links/abbbc\n")
        );
    }

    #[test]
    fn find_lname_links() {
        create_file_link();

        let deps = FakeDependencies::new();
        let rc = find_main(
            &[
                "find",
                &fix_up_slashes("./test_data/links"),
                "-lname",
                "abbbc",
                "-sorted",
            ],
            &deps,
        );

        assert_eq!(rc, 0);
        assert_eq!(
            deps.get_output_as_string(),
            fix_up_slashes("./test_data/links/link-f\n")
        );
    }

    #[test]
    fn find_ilname_links() {
        create_file_link();

        let deps = FakeDependencies::new();
        let rc = find_main(
            &[
                "find",
                &fix_up_slashes("./test_data/links"),
                "-ilname",
                "abBbc",
            ],
            &deps,
        );

        assert_eq!(rc, 0);
        assert_eq!(
            deps.get_output_as_string(),
            fix_up_slashes("./test_data/links/link-f\n")
        );
    }

    #[test]
    fn find_print_then_quit() {
        let deps = FakeDependencies::new();

        let rc = find_main(
            &[
                "find",
                &fix_up_slashes("./test_data/simple"),
                &fix_up_slashes("./test_data/simple"),
                "-print",
                "-quit",
            ],
            &deps,
        );

        assert_eq!(rc, 0);
        assert_eq!(
            deps.get_output_as_string(),
            fix_up_slashes("./test_data/simple\n"),
        );
    }

    #[test]
    fn test_find_newer_xy_all_args() {
        // 1. The t parameter is not allowed at the X position.
        // 2. Current Linux filesystem do not support Birthed Time queries,
        //    so the B parameter will be excluded in linux.
        #[cfg(target_os = "linux")]
        let x_options = ["a", "c", "m"];
        #[cfg(not(target_os = "linux"))]
        let x_options = ["a", "B", "c", "m"];
        #[cfg(target_os = "linux")]
        let y_options = ["a", "c", "m"];
        #[cfg(not(target_os = "linux"))]
        let y_options = ["a", "B", "c", "m"];

        for &x in x_options.iter() {
            for &y in &y_options {
                let arg = &format!("-newer{x}{y}").to_string();
                let deps = FakeDependencies::new();
                let rc = find_main(
                    &[
                        "find",
                        "./test_data/simple/subdir",
                        arg,
                        "./test_data/simple/subdir/ABBBC",
                    ],
                    &deps,
                );

                assert_eq!(rc, 0);
            }
        }
    }

    #[test]
    #[cfg(target_os = "linux")]
    fn test_find_newer_xy_have_not_birthed_time_filesystem() {
        let y_options = ["a", "c", "m"];
        for &y in &y_options {
            let arg = &format!("-newerB{y}").to_string();
            let deps = FakeDependencies::new();
            let rc = find_main(
                &[
                    "find",
                    "./test_data/simple/subdir",
                    arg,
                    "./test_data/simple/subdir/ABBBC",
                ],
                &deps,
            );

            assert_eq!(rc, 1);
        }
    }

    #[cfg(unix)]
    #[test]
    fn test_find_newer_xy_before_changed_time() {
        // normal - before the changed time
        #[cfg(target_os = "linux")]
        let args = ["-newerat", "-newerct", "-newermt"];
        #[cfg(not(target_os = "linux"))]
        let args = ["-newerat", "-newerBt", "-newerct", "-newermt"];
        let times = ["jan 01, 2000", "jan 01, 2000 00:00:00"];

        for arg in args {
            for time in times {
                let deps = FakeDependencies::new();
                let rc = find_main(&["find", "./test_data/simple/subdir", arg, time], &deps);

                assert_eq!(rc, 0);
                assert!(deps
                    .get_output_as_string()
                    .contains("./test_data/simple/subdir"));
                assert!(deps.get_output_as_string().contains("ABBBC"));
            }
        }
    }

    #[test]
    fn test_find_newer_xy_after_changed_time() {
        // normal - after the changed time
        #[cfg(target_os = "linux")]
        let args = ["-newerat", "-newerct", "-newermt"];
        #[cfg(not(target_os = "linux"))]
        let args = ["-newerat", "-newerBt", "-newerct", "-newermt"];
        let times = ["jan 01, 2037", "jan 01, 2037 00:00:00"];

        for arg in args {
            for time in times {
                let deps = FakeDependencies::new();
                let rc = find_main(&["find", "./test_data/simple/subdir", arg, time], &deps);

                assert_eq!(rc, 0);
                assert_eq!(deps.get_output_as_string(), "");
            }
        }
    }

    #[test]
    fn test_find_newer_xy_empty_time_parameter() {
        // When an empty time parameter is passed in,
        // the program will use 00:00 of the current day as the default time.
        // Therefore, the files checkout of the git repository while
        // this test was running are likely to be newer than the default time.
        #[cfg(target_os = "linux")]
        let args = ["-newerat", "-newerct", "-newermt"];
        #[cfg(not(target_os = "linux"))]
        let args = ["-newerat", "-newerBt", "-newerct", "-newermt"];
        let time = "";

        for &arg in &args {
            let deps = FakeDependencies::new();
            let rc = find_main(&["find", "./test_data/simple/subdir", arg, time], &deps);

            assert_eq!(rc, 0);
            // Output comparison has been temporarily removed to account for the possibility that
            // migration out of the repository started before 00:00 and testing was completed after 00:00.
        }
    }

    #[test]
    fn test_find_newer_xy_error_time() {
        // Catch a parsing error.
        #[cfg(target_os = "linux")]
        let args = ["-newerat", "-newerct", "-newermt"];
        #[cfg(not(target_os = "linux"))]
        let args = ["-newerat", "-newerBt", "-newerct", "-newermt"];
        let time = "2037, jan 01";

        for &arg in &args {
            let deps = FakeDependencies::new();
            let rc = find_main(&["find", "./test_data/simple/subdir", arg, time], &deps);

            assert_eq!(rc, 1);
        }
    }

    #[test]
    #[cfg(target_os = "linux")]
    fn test_no_permission_file_error() {
        use std::{path::Path, process::Command};

        let path = Path::new("./test_data/no_permission");
        let _result = fs::create_dir(path);
        // Generate files without permissions.
        // std::fs cannot change file permissions to 000 in normal user state,
        // so use chmod via Command to change permissions.
        let _output = Command::new("chmod")
            .arg("-rwx")
            .arg("./test_data/no_permission")
            .output()
            .expect("cannot set file permission");

        let deps = FakeDependencies::new();
        let rc = find_main(&["find", "./test_data/no_permission"], &deps);

        assert_eq!(rc, 1);

        // Reset the exit code global variable in case we run another test after this one
        // See https://github.com/uutils/coreutils/issues/5777
        uucore::error::set_exit_code(0);

        if path.exists() {
            let _result = fs::create_dir(path);
            // Remove the unreadable and writable status of the file to avoid affecting other tests.
            let _output = Command::new("chmod")
                .arg("+rwx")
                .arg("./test_data/no_permission")
                .output()
                .expect("cannot set file permission");
        }
    }

    #[test]
    #[cfg(target_os = "linux")]
    fn test_user_predicate() {
        use std::{os::unix::fs::MetadataExt, path::Path};

        use nix::unistd::{Uid, User};

        let path = Path::new("./test_data/simple/subdir");
        let uid = path.metadata().unwrap().uid();
        let user = User::from_uid(Uid::from_raw(uid)).unwrap().unwrap().name;

        let deps = FakeDependencies::new();
        let rc = find_main(
            &["find", "./test_data/simple/subdir", "-user", &user],
            &deps,
        );

        assert_eq!(rc, 0);
        assert_eq!(
            deps.get_output_as_string(),
            "./test_data/simple/subdir\n./test_data/simple/subdir/ABBBC\n"
        );

        // test uid
        let deps = FakeDependencies::new();
        let rc = find_main(
            &[
                "find",
                "./test_data/simple/subdir",
                "-uid",
                &uid.to_string(),
            ],
            &deps,
        );
        assert_eq!(rc, 0);

        // test empty uid
        let deps = FakeDependencies::new();
        let rc = find_main(&["find", "./test_data/simple/subdir", "-uid", ""], &deps);
        assert_eq!(rc, 1);

        // test not a number
        let deps = FakeDependencies::new();
        let rc = find_main(&["find", "./test_data/simple/subdir", "-uid", "a"], &deps);
        assert_eq!(rc, 1);

        // test empty user name
        ["-user", "-nouser"].iter().for_each(|&arg| {
            let deps = FakeDependencies::new();
            let rc = find_main(&["find", "./test_data/simple/subdir", arg, ""], &deps);

            assert_eq!(rc, 1);

            let deps = FakeDependencies::new();
            let rc = find_main(&["find", "./test_data/simple/subdir", arg, " "], &deps);

            assert_eq!(rc, 1);
        });
    }

    #[test]
    #[cfg(target_os = "linux")]
    fn test_nouser_predicate() {
        let deps = FakeDependencies::new();
        let rc = find_main(&["find", "./test_data/simple/subdir", "-nouser"], &deps);

        assert_eq!(rc, 0);
        assert_eq!(deps.get_output_as_string(), "");
    }

    #[test]
    #[cfg(target_os = "linux")]
    fn test_group_predicate() {
        use std::{os::unix::fs::MetadataExt, path::Path};

        use nix::unistd::{Gid, Group};

        let path = Path::new("./test_data/simple/subdir");
        let gid = path.metadata().unwrap().gid();
        let group = Group::from_gid(Gid::from_raw(gid)).unwrap().unwrap().name;

        let deps = FakeDependencies::new();
        let rc = find_main(
            &["find", "./test_data/simple/subdir", "-group", &group],
            &deps,
        );

        assert_eq!(rc, 0);
        assert_eq!(
            deps.get_output_as_string(),
            "./test_data/simple/subdir\n./test_data/simple/subdir/ABBBC\n"
        );

        // test gid
        let deps = FakeDependencies::new();
        let rc = find_main(
            &[
                "find",
                "./test_data/simple/subdir",
                "-gid",
                gid.to_string().as_str(),
            ],
            &deps,
        );
        assert_eq!(rc, 0);

        // test empty gid
        let deps = FakeDependencies::new();
        let rc = find_main(&["find", "./test_data/simple/subdir", "-gid", ""], &deps);
        assert_eq!(rc, 1);

        // test not a number
        let deps = FakeDependencies::new();
        let rc = find_main(&["find", "./test_data/simple/subdir", "-gid", "a"], &deps);
        assert_eq!(rc, 1);

        // test empty user name and group name
        ["-group", "-nogroup"].iter().for_each(|&arg| {
            let deps = FakeDependencies::new();
            let rc = find_main(&["find", "./test_data/simple/subdir", arg, ""], &deps);

            assert_eq!(rc, 1);

            let deps = FakeDependencies::new();
            let rc = find_main(&["find", "./test_data/simple/subdir", arg, " "], &deps);

            assert_eq!(rc, 1);
        });
    }

    #[test]
    #[cfg(target_os = "linux")]
    fn test_nogroup_predicate() {
        let deps = FakeDependencies::new();
        let rc = find_main(&["find", "./test_data/simple/subdir", "-nogroup"], &deps);

        assert_eq!(rc, 0);
        assert_eq!(deps.get_output_as_string(), "");
    }

    #[test]
    #[cfg(unix)]
    fn test_fs_matcher() {
        use crate::find::tests::FakeDependencies;
        use matchers::fs::get_file_system_type;
        use std::cell::RefCell;
        use std::path::Path;

        let path = Path::new("./test_data/simple/subdir");
        let empty_cache = RefCell::new(None);
        let target_fs_type = get_file_system_type(path, &empty_cache).unwrap();

        // should match fs type
        let deps = FakeDependencies::new();
        let rc = find_main(
            &[
                "find",
                "./test_data/simple/subdir",
                "-fstype",
                &target_fs_type,
            ],
            &deps,
        );

        assert_eq!(rc, 0);
    }

    #[test]
    #[cfg(unix)]
    fn test_noleaf() {
        use crate::find::tests::FakeDependencies;

        let deps = FakeDependencies::new();
        let rc = find_main(&["find", "./test_data/simple/subdir", "-noleaf"], &deps);

        assert_eq!(rc, 0);
    }

    #[test]
    fn find_maxdepth_and() {
        let deps = FakeDependencies::new();
        let rc = find_main(
            &[
                "find",
                &fix_up_slashes("./test_data/depth"),
                "-maxdepth",
                "0",
                "-a",
                "-print",
            ],
            &deps,
        );

        assert_eq!(rc, 0);
        assert_eq!(
            deps.get_output_as_string(),
            fix_up_slashes("./test_data/depth\n")
        );
    }

    #[test]
<<<<<<< HEAD
    fn find_fprint() {
=======
    #[cfg(unix)]
    fn test_daystart() {
        use crate::find::tests::FakeDependencies;

>>>>>>> 1b9904eb
        let deps = FakeDependencies::new();
        let rc = find_main(
            &[
                "find",
<<<<<<< HEAD
                "./test_data/simple",
                "-fprint",
                "test_data/find_fprint",
            ],
            &deps,
        );
        assert_eq!(rc, 0);

        let _ = fs::remove_file("test_data/find_fprint");
=======
                "./test_data/simple/subdir",
                "-daystart",
                "-mtime",
                "0",
            ],
            &deps,
        );

        assert_eq!(rc, 0);

        // twice -daystart should be matched
        let deps = FakeDependencies::new();
        let rc = find_main(
            &[
                "find",
                "./test_data/simple/subdir",
                "-daystart",
                "-daystart",
                "-mtime",
                "1",
            ],
            &deps,
        );

        assert_eq!(rc, 0);
>>>>>>> 1b9904eb
    }
}<|MERGE_RESOLUTION|>--- conflicted
+++ resolved
@@ -1266,29 +1266,14 @@
     }
 
     #[test]
-<<<<<<< HEAD
-    fn find_fprint() {
-=======
     #[cfg(unix)]
     fn test_daystart() {
         use crate::find::tests::FakeDependencies;
 
->>>>>>> 1b9904eb
-        let deps = FakeDependencies::new();
-        let rc = find_main(
-            &[
-                "find",
-<<<<<<< HEAD
-                "./test_data/simple",
-                "-fprint",
-                "test_data/find_fprint",
-            ],
-            &deps,
-        );
-        assert_eq!(rc, 0);
-
-        let _ = fs::remove_file("test_data/find_fprint");
-=======
+        let deps = FakeDependencies::new();
+        let rc = find_main(
+            &[
+                "find",
                 "./test_data/simple/subdir",
                 "-daystart",
                 "-mtime",
@@ -1314,6 +1299,22 @@
         );
 
         assert_eq!(rc, 0);
->>>>>>> 1b9904eb
+    }
+
+    #[test]
+    fn find_fprint() {
+        let deps = FakeDependencies::new();
+        let rc = find_main(
+            &[
+                "find",
+                "./test_data/simple",
+                "-fprint",
+                "test_data/find_fprint",
+            ],
+            &deps,
+        );
+        assert_eq!(rc, 0);
+
+        let _ = fs::remove_file("test_data/find_fprint");
     }
 }