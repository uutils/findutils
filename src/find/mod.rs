// Copyright 2017 Google Inc.
//
// Use of this source code is governed by a MIT-style
// license that can be found in the LICENSE file or at
// https://opensource.org/licenses/MIT.

pub mod matchers;

use matchers::{Follow, WalkEntry};
use std::cell::RefCell;
use std::error::Error;
use std::io::{stderr, stdout, Write};
use std::rc::Rc;
use std::time::SystemTime;
use walkdir::WalkDir;

pub struct Config {
    same_file_system: bool,
    depth_first: bool,
    min_depth: usize,
    max_depth: usize,
    sorted_output: bool,
    help_requested: bool,
    version_requested: bool,
    today_start: bool,
    no_leaf_dirs: bool,
    follow: Follow,
}

impl Default for Config {
    fn default() -> Self {
        Self {
            same_file_system: false,
            depth_first: false,
            min_depth: 0,
            max_depth: usize::MAX,
            sorted_output: false,
            help_requested: false,
            version_requested: false,
            today_start: false,
            // Directory information and traversal are done by walkdir,
            // and this configuration field will exist as
            // a compatibility item for GNU findutils.
            no_leaf_dirs: false,
            follow: Follow::Never,
        }
    }
}

/// Trait that encapsulates various dependencies (output, clocks, etc.) that we
/// might want to fake out for unit tests.
pub trait Dependencies {
    fn get_output(&self) -> &RefCell<dyn Write>;
    fn now(&self) -> SystemTime;
}

/// Struct that holds the dependencies we use when run as the real executable.
pub struct StandardDependencies {
    output: Rc<RefCell<dyn Write>>,
    now: SystemTime,
}

impl StandardDependencies {
    #[must_use]
    pub fn new() -> Self {
        Self {
            output: Rc::new(RefCell::new(stdout())),
            now: SystemTime::now(),
        }
    }
}

impl Default for StandardDependencies {
    fn default() -> Self {
        Self::new()
    }
}

impl Dependencies for StandardDependencies {
    fn get_output(&self) -> &RefCell<dyn Write> {
        self.output.as_ref()
    }

    fn now(&self) -> SystemTime {
        self.now
    }
}

/// The result of parsing the command-line arguments into useful forms.
struct ParsedInfo {
    matcher: Box<dyn self::matchers::Matcher>,
    paths: Vec<String>,
    config: Config,
}

/// Function to generate a `ParsedInfo` from the strings supplied on the command-line.
fn parse_args(args: &[&str]) -> Result<ParsedInfo, Box<dyn Error>> {
    let mut paths = vec![];
    let mut i = 0;
    let mut config = Config::default();

    while i < args.len() {
        match args[i] {
            "-O0" | "-O1" | "-O2" | "-O3" => {
                // GNU find optimization level flag (ignored)
            }
            "-H" => config.follow = Follow::Roots,
            "-L" => config.follow = Follow::Always,
            "-P" => config.follow = Follow::Never,
            "--" => {
                // End of flags
                i += 1;
                break;
            }
            _ => break,
        }

        i += 1;
    }

    let paths_start = i;
    while i < args.len()
        && (args[i] == "-" || !args[i].starts_with('-'))
        && args[i] != "!"
        && args[i] != "("
    {
        paths.push(args[i].to_string());
        i += 1;
    }
    if i == paths_start {
        paths.push(".".to_string());
    }
    let matcher = matchers::build_top_level_matcher(&args[i..], &mut config)?;
    Ok(ParsedInfo {
        matcher,
        paths,
        config,
    })
}

fn process_dir(
    dir: &str,
    config: &Config,
    deps: &dyn Dependencies,
    matcher: &dyn matchers::Matcher,
    quit: &mut bool,
) -> i32 {
    let mut walkdir = WalkDir::new(dir)
        .contents_first(config.depth_first)
        .max_depth(config.max_depth)
        .min_depth(config.min_depth)
        .same_file_system(config.same_file_system)
        .follow_links(config.follow == Follow::Always)
        .follow_root_links(config.follow != Follow::Never);
    if config.sorted_output {
        walkdir = walkdir.sort_by(|a, b| a.file_name().cmp(b.file_name()));
    }

    let mut ret = 0;

    // Slightly yucky loop handling here :-(. See docs for
    // WalkDirIterator::skip_current_dir for explanation.
    let mut it = walkdir.into_iter();
    while let Some(result) = it.next() {
        match WalkEntry::from_walkdir(result, config.follow) {
            Err(err) => {
                ret = 1;
                writeln!(&mut stderr(), "Error: {err}").unwrap()
            }
            Ok(entry) => {
                let mut matcher_io = matchers::MatcherIO::new(deps);

                matcher.matches(&entry, &mut matcher_io);
                match matcher_io.exit_code() {
                    0 => {}
                    code => ret = code,
                }
                if matcher_io.should_quit() {
                    *quit = true;
                    break;
                }
                if matcher_io.should_skip_current_dir() {
                    it.skip_current_dir();
                }
            }
        }
    }

    ret
}

fn do_find(args: &[&str], deps: &dyn Dependencies) -> Result<i32, Box<dyn Error>> {
    let paths_and_matcher = parse_args(args)?;
    if paths_and_matcher.config.help_requested {
        print_help();
        return Ok(0);
    }
    if paths_and_matcher.config.version_requested {
        print_version();
        return Ok(0);
    }

    let mut ret = 0;
    let mut quit = false;
    for path in paths_and_matcher.paths {
        let dir_ret = process_dir(
            &path,
            &paths_and_matcher.config,
            deps,
            &*paths_and_matcher.matcher,
            &mut quit,
        );
        if dir_ret != 0 {
            ret = dir_ret;
        }
        if quit {
            break;
        }
    }

    Ok(ret)
}

fn print_help() {
    println!(
        r"Usage: find [path...] [expression]

If no path is supplied then the current working directory is used by default.

Early alpha implementation. Currently the only expressions supported are
 -print
 -print0
 -printf
 -name case-sensitive_filename_pattern
 -lname case-sensitive_filename_pattern
 -iname case-insensitive_filename_pattern
 -ilname case-insensitive_filename_pattern
 -regextype type
 -regex pattern
 -iregex pattern
 -type type_char
    currently type_char can only be f (for file) or d (for directory)
 -size [+-]N[bcwkMG]
 -delete
 -prune
 -not
 -a
 -o[r]
 ,
 ()
 -true
 -false
 -maxdepth N
 -mindepth N
 -d[epth]
 -xdev
 -ctime [+-]N
 -atime [+-]N
 -mtime [+-]N
 -perm [-/]{{octal|u=rwx,go=w}}
 -newer path_to_file
 -exec[dir] executable [args] [{{}}] [more args] ;
 -sorted
    a non-standard extension that sorts directory contents by name before
    processing them. Less efficient, but allows for deterministic output.
"
    );
}

fn print_version() {
    println!("find (Rust) {}", env!("CARGO_PKG_VERSION"));
}

/// Does all the work for find.
///
/// All main has to do is pass in the command-line args and exit the process
/// with the exit code. Note that the first string in args is expected to be
/// the name of the executable.
pub fn find_main(args: &[&str], deps: &dyn Dependencies) -> i32 {
    match do_find(&args[1..], deps) {
        Ok(ret) => ret,
        Err(e) => {
            writeln!(&mut stderr(), "Error: {e}").unwrap();
            1
        }
    }
}

#[cfg(test)]
mod tests {

    use std::fs;
    use std::io::{Cursor, ErrorKind, Read};
    use std::time::Duration;
    use tempfile::Builder;

    #[cfg(unix)]
    use std::os::unix::fs::symlink;

    #[cfg(windows)]
    use std::os::windows::fs::symlink_file;

    use crate::find::matchers::time::ChangeTime;
    use crate::find::matchers::MatcherIO;

    use super::*;

    #[cfg(windows)]
    /// Windows-only bodge for converting between path separators.
    pub fn fix_up_slashes(path: &str) -> String {
        path.replace("/", "\\")
    }

    #[cfg(not(windows))]
    /// Do nothing equivalent of the above for non-windows systems.
    pub fn fix_up_slashes(path: &str) -> String {
        path.to_string()
    }

    /// A struct that implements Dependencies, but uses faked implementations,
    /// allowing us to check output, set the time returned by clocks etc.
    pub struct FakeDependencies {
        pub output: RefCell<Cursor<Vec<u8>>>,
        now: SystemTime,
    }

    impl<'a> FakeDependencies {
        pub fn new() -> Self {
            Self {
                output: RefCell::new(Cursor::new(Vec::<u8>::new())),
                now: SystemTime::now(),
            }
        }

        pub fn set_time(&mut self, new_time: SystemTime) {
            self.now = new_time;
        }

        pub fn new_matcher_io(&'a self) -> MatcherIO<'a> {
            MatcherIO::new(self)
        }

        pub fn get_output_as_string(&self) -> String {
            let mut cursor = self.output.borrow_mut();
            cursor.set_position(0);
            let mut contents = String::new();
            cursor.read_to_string(&mut contents).unwrap();
            contents
        }
    }

    impl Dependencies for FakeDependencies {
        fn get_output(&self) -> &RefCell<dyn Write> {
            &self.output
        }

        fn now(&self) -> SystemTime {
            self.now
        }
    }

    fn create_file_link() {
        #[cfg(unix)]
        if let Err(e) = symlink("abbbc", "test_data/links/link-f") {
            assert!(
                e.kind() == ErrorKind::AlreadyExists,
                "Failed to create sym link: {e:?}"
            );
        }
        #[cfg(windows)]
        if let Err(e) = symlink_file("abbbc", "test_data/links/link-f") {
            assert!(
                e.kind() == ErrorKind::AlreadyExists,
                "Failed to create sym link: {:?}",
                e
            );
        }
    }

    #[test]
    fn parse_args_handles_single_dash() {
        // Apparently "-" should be treated as a directory name.
        let parsed_info = super::parse_args(&["-"]).expect("parsing should succeed");
        assert_eq!(parsed_info.paths, ["-"]);
    }

    #[test]
    fn parse_args_bad_flag() {
        //
        let result = super::parse_args(&["-asdadsafsfsadcs"]);
        if let Err(e) = result {
            assert_eq!(e.to_string(), "Unrecognized flag: '-asdadsafsfsadcs'");
        } else {
            panic!("parse_args should have returned an error");
        }
    }

    #[test]
    fn parse_optimize_flag() {
        let parsed_info =
            super::parse_args(&["-O0", ".", "-print"]).expect("parsing should succeed");
        assert_eq!(parsed_info.paths, ["."]);
    }

    #[test]
    fn parse_h_flag() {
        let parsed_info = super::parse_args(&["-H"]).expect("parsing should succeed");
        assert_eq!(parsed_info.config.follow, Follow::Roots);
    }

    #[test]
    fn parse_l_flag() {
        let parsed_info = super::parse_args(&["-L"]).expect("parsing should succeed");
        assert_eq!(parsed_info.config.follow, Follow::Always);
    }

    #[test]
    fn parse_p_flag() {
        let parsed_info = super::parse_args(&["-P"]).expect("parsing should succeed");
        assert_eq!(parsed_info.config.follow, Follow::Never);
    }

    #[test]
    fn parse_flag_then_double_dash() {
        super::parse_args(&["-P", "--"]).expect("parsing should succeed");
    }

    #[test]
    fn parse_double_dash_then_flag() {
        super::parse_args(&["--", "-P"])
            .err()
            .expect("parsing should fail");
    }

    #[test]
    fn find_main_not_depth_first() {
        let deps = FakeDependencies::new();

        let rc = find_main(
            &["find", &fix_up_slashes("./test_data/simple"), "-sorted"],
            &deps,
        );

        assert_eq!(rc, 0);
        assert_eq!(
            deps.get_output_as_string(),
            fix_up_slashes(
                "./test_data/simple\n\
                 ./test_data/simple/abbbc\n\
                 ./test_data/simple/subdir\n\
                 ./test_data/simple/subdir/ABBBC\n"
            )
        );
    }

    #[test]
    fn find_main_depth_first() {
        let deps = FakeDependencies::new();

        let rc = find_main(
            &[
                "find",
                &fix_up_slashes("./test_data/simple"),
                "-sorted",
                "-depth",
            ],
            &deps,
        );

        assert_eq!(rc, 0);
        assert_eq!(
            deps.get_output_as_string(),
            fix_up_slashes(
                "./test_data/simple/abbbc\n\
                 ./test_data/simple/subdir/ABBBC\n\
                 ./test_data/simple/subdir\n\
                 ./test_data/simple\n"
            )
        );
    }

    #[test]
    fn find_maxdepth() {
        let deps = FakeDependencies::new();

        let rc = find_main(
            &[
                "find",
                &fix_up_slashes("./test_data/depth"),
                "-sorted",
                "-maxdepth",
                "2",
            ],
            &deps,
        );

        assert_eq!(rc, 0);
        assert_eq!(
            deps.get_output_as_string(),
            fix_up_slashes(
                "./test_data/depth\n\
                 ./test_data/depth/1\n\
                 ./test_data/depth/1/2\n\
                 ./test_data/depth/1/f1\n\
                 ./test_data/depth/f0\n"
            )
        );
    }

    #[test]
    fn find_maxdepth_depth_first() {
        let deps = FakeDependencies::new();

        let rc = find_main(
            &[
                "find",
                &fix_up_slashes("./test_data/depth"),
                "-sorted",
                "-maxdepth",
                "2",
                "-depth",
            ],
            &deps,
        );

        assert_eq!(rc, 0);
        assert_eq!(
            deps.get_output_as_string(),
            fix_up_slashes(
                "./test_data/depth/1/2\n\
                 ./test_data/depth/1/f1\n\
                 ./test_data/depth/1\n\
                 ./test_data/depth/f0\n\
                 ./test_data/depth\n"
            )
        );
    }

    #[test]
    fn find_prune() {
        let deps = FakeDependencies::new();

        let rc = find_main(
            &[
                "find",
                &fix_up_slashes("./test_data/depth"),
                "-sorted",
                "-print",
                ",",
                "-name",
                "1",
                "-prune",
            ],
            &deps,
        );

        assert_eq!(rc, 0);
        assert_eq!(
            deps.get_output_as_string(),
            fix_up_slashes(
                "./test_data/depth\n\
                 ./test_data/depth/1\n\
                 ./test_data/depth/f0\n"
            )
        );
    }

    #[test]
    fn find_zero_maxdepth() {
        let deps = FakeDependencies::new();
        let rc = find_main(
            &[
                "find",
                &fix_up_slashes("./test_data/depth"),
                "-maxdepth",
                "0",
            ],
            &deps,
        );

        assert_eq!(rc, 0);
        assert_eq!(
            deps.get_output_as_string(),
            fix_up_slashes("./test_data/depth\n")
        );
    }

    #[test]
    fn find_zero_maxdepth_depth_first() {
        let deps = FakeDependencies::new();
        let rc = find_main(
            &[
                "find",
                &fix_up_slashes("./test_data/depth"),
                "-maxdepth",
                "0",
                "-depth",
            ],
            &deps,
        );

        assert_eq!(rc, 0);
        assert_eq!(
            deps.get_output_as_string(),
            fix_up_slashes("./test_data/depth\n")
        );
    }

    #[test]
    fn find_mindepth() {
        let deps = FakeDependencies::new();
        let rc = find_main(
            &[
                "find",
                &fix_up_slashes("./test_data/depth"),
                "-sorted",
                "-mindepth",
                "3",
            ],
            &deps,
        );

        assert_eq!(rc, 0);
        assert_eq!(
            deps.get_output_as_string(),
            fix_up_slashes(
                "./test_data/depth/1/2/3\n\
                 ./test_data/depth/1/2/3/f3\n\
                 ./test_data/depth/1/2/f2\n"
            )
        );
    }

    #[test]
    fn find_mindepth_depth_first() {
        let deps = FakeDependencies::new();
        let rc = find_main(
            &[
                "find",
                &fix_up_slashes("./test_data/depth"),
                "-sorted",
                "-mindepth",
                "3",
                "-depth",
            ],
            &deps,
        );

        assert_eq!(rc, 0);
        assert_eq!(
            deps.get_output_as_string(),
            fix_up_slashes(
                "./test_data/depth/1/2/3/f3\n\
                 ./test_data/depth/1/2/3\n\
                 ./test_data/depth/1/2/f2\n"
            )
        );
    }

    #[test]
    fn find_newer() {
        // create a temp directory and file that are newer than the static
        // files in the source tree.
        let new_dir = Builder::new().prefix("find_newer").tempdir().unwrap();

        let deps = FakeDependencies::new();

        let rc = find_main(
            &[
                "find",
                &new_dir.path().to_string_lossy(),
                "-newer",
                &fix_up_slashes("./test_data/simple/abbbc"),
            ],
            &deps,
        );

        assert_eq!(rc, 0);
        assert_eq!(
            deps.get_output_as_string(),
            new_dir.path().to_string_lossy().to_string() + "\n"
        );

        // now do it the other way around, and nothing should be output
        let deps = FakeDependencies::new();
        let rc = find_main(
            &[
                "find",
                &fix_up_slashes("./test_data/simple/abbbc"),
                "-newer",
                &new_dir.path().to_string_lossy(),
            ],
            &deps,
        );

        assert_eq!(rc, 0);
        assert_eq!(deps.get_output_as_string(), "");
    }

    #[test]
    fn find_mtime() {
        let meta = fs::metadata("./test_data/simple/subdir/ABBBC").unwrap();

        // metadata can return errors like StringError("creation time is not available on this platform currently")
        // so skip tests that won't pass due to shortcomings in std::fs.
        if let Ok(file_time) = meta.modified() {
            file_time_helper(file_time, "-mtime");
        }
    }

    #[test]
    fn find_ctime() {
        let meta = fs::metadata("./test_data/simple/subdir/ABBBC").unwrap();

        // metadata can return errors like StringError("creation time is not available on this platform currently")
        // so skip tests that won't pass due to shortcomings in std::fs.
        if let Ok(file_time) = meta.changed() {
            file_time_helper(file_time, "-ctime");
        }
    }

    #[test]
    fn find_atime() {
        let meta = fs::metadata("./test_data/simple/subdir/ABBBC").unwrap();

        // metadata can return errors like StringError("creation time is not available on this platform currently")
        // so skip tests that won't pass due to shortcomings in std::fs.
        if let Ok(file_time) = meta.accessed() {
            file_time_helper(file_time, "-atime");
        }
    }

    /// Helper function for the `find_ctime/find_atime/find_mtime` tests.
    fn file_time_helper(file_time: SystemTime, arg: &str) {
        // check file time matches a file that's old enough
        {
            let mut deps = FakeDependencies::new();
            deps.set_time(file_time);

            let rc = find_main(
                &[
                    "find",
                    &fix_up_slashes("./test_data/simple/subdir"),
                    "-type",
                    "f",
                    arg,
                    "0",
                ],
                &deps,
            );

            assert_eq!(rc, 0);
            assert_eq!(
                deps.get_output_as_string(),
                fix_up_slashes("./test_data/simple/subdir/ABBBC\n")
            );
        }

        // now Check file time doesn't match a file that's too new
        {
            let mut deps = FakeDependencies::new();
            deps.set_time(file_time - Duration::from_secs(1));

            let rc = find_main(
                &["find", "./test_data/simple/subdir", "-type", "f", arg, "0"],
                &deps,
            );

            assert_eq!(rc, 0);
            assert_eq!(deps.get_output_as_string(), "");
        }
    }

    // Because the time when files exist locally is different
    // from the time when Github Actions pulls them,
    // it is difficult to write tests that limit a certain time period.
    //
    // For example, a Github Action may pull files from a new git commit within a few minutes,
    // causing the file time to be refreshed to the pull time.
    // and The files on the local branch may be several days old.
    //
    // So this test may not be too accurate and can only ensure that
    // the function can be correctly identified.
    #[test]
    fn find_amin_cmin_mmin() {
        let args = ["-amin", "-cmin", "-mmin"];
        let times = ["-60", "-120", "-240", "+60", "+120", "+240"];

        for arg in args {
            for time in times {
                let deps = FakeDependencies::new();
                let rc = find_main(&["find", "./test_data/simple/subdir", arg, time], &deps);

                assert_eq!(rc, 0);
            }
        }
    }

    #[test]
    fn find_size() {
        let deps = FakeDependencies::new();
        // only look at files because the "size" of a directory is a system (and filesystem)
        // dependent thing and we want these tests to be universal.
        let rc = find_main(
            &[
                "find",
                &fix_up_slashes("./test_data/size"),
                "-type",
                "f",
                "-size",
                "1b",
            ],
            &deps,
        );

        assert_eq!(rc, 0);
        assert_eq!(
            deps.get_output_as_string(),
            fix_up_slashes("./test_data/size/512bytes\n")
        );

        let deps = FakeDependencies::new();
        let rc = find_main(
            &["find", "./test_data/size", "-type", "f", "-size", "+1b"],
            &deps,
        );

        assert_eq!(rc, 0);
        assert_eq!(deps.get_output_as_string(), "");
    }

    #[test]
    fn find_name_links() {
        create_file_link();

        let deps = FakeDependencies::new();
        let rc = find_main(
            &[
                "find",
                &fix_up_slashes("./test_data/links"),
                "-name",
                "abbbc",
            ],
            &deps,
        );

        assert_eq!(rc, 0);
        assert_eq!(
            deps.get_output_as_string(),
            fix_up_slashes("./test_data/links/abbbc\n")
        );
    }

    #[test]
    fn find_lname_links() {
        create_file_link();

        let deps = FakeDependencies::new();
        let rc = find_main(
            &[
                "find",
                &fix_up_slashes("./test_data/links"),
                "-lname",
                "abbbc",
                "-sorted",
            ],
            &deps,
        );

        assert_eq!(rc, 0);
        assert_eq!(
            deps.get_output_as_string(),
            fix_up_slashes("./test_data/links/link-f\n")
        );
    }

    #[test]
    fn find_ilname_links() {
        create_file_link();

        let deps = FakeDependencies::new();
        let rc = find_main(
            &[
                "find",
                &fix_up_slashes("./test_data/links"),
                "-ilname",
                "abBbc",
            ],
            &deps,
        );

        assert_eq!(rc, 0);
        assert_eq!(
            deps.get_output_as_string(),
            fix_up_slashes("./test_data/links/link-f\n")
        );
    }

    #[test]
    fn find_print_then_quit() {
        let deps = FakeDependencies::new();

        let rc = find_main(
            &[
                "find",
                &fix_up_slashes("./test_data/simple"),
                &fix_up_slashes("./test_data/simple"),
                "-print",
                "-quit",
            ],
            &deps,
        );

        assert_eq!(rc, 0);
        assert_eq!(
            deps.get_output_as_string(),
            fix_up_slashes("./test_data/simple\n"),
        );
    }

    #[test]
    fn test_find_newer_xy_all_args() {
        // 1. The t parameter is not allowed at the X position.
        // 2. Current Linux filesystem do not support Birthed Time queries,
        //    so the B parameter will be excluded in linux.
        #[cfg(target_os = "linux")]
        let x_options = ["a", "c", "m"];
        #[cfg(not(target_os = "linux"))]
        let x_options = ["a", "B", "c", "m"];
        #[cfg(target_os = "linux")]
        let y_options = ["a", "c", "m"];
        #[cfg(not(target_os = "linux"))]
        let y_options = ["a", "B", "c", "m"];

        for &x in x_options.iter() {
            for &y in &y_options {
                let arg = &format!("-newer{x}{y}").to_string();
                let deps = FakeDependencies::new();
                let rc = find_main(
                    &[
                        "find",
                        "./test_data/simple/subdir",
                        arg,
                        "./test_data/simple/subdir/ABBBC",
                    ],
                    &deps,
                );

                assert_eq!(rc, 0);

                let arg = &format!("-follow -newer{x}{y}").to_string();
                let deps = FakeDependencies::new();
                let rc = find_main(
                    &[
                        "find",
                        "./test_data/simple/subdir",
                        arg,
                        "./test_data/simple/subdir/ABBBC",
                    ],
                    &deps,
                );

                assert_eq!(rc, 0);
            }
        }
    }

    #[test]
    #[cfg(target_os = "linux")]
    fn test_find_newer_xy_have_not_birthed_time_filesystem() {
        let y_options = ["a", "c", "m"];
        for &y in &y_options {
            let arg = &format!("-newerB{y}").to_string();
            let deps = FakeDependencies::new();
            let rc = find_main(
                &[
                    "find",
                    "./test_data/simple/subdir",
                    arg,
                    "./test_data/simple/subdir/ABBBC",
                ],
                &deps,
            );

            assert_eq!(rc, 1);
        }
    }

    #[cfg(unix)]
    #[test]
    fn test_find_newer_xy_before_changed_time() {
        // normal - before the changed time
        #[cfg(target_os = "linux")]
        let args = ["-newerat", "-newerct", "-newermt"];
        #[cfg(not(target_os = "linux"))]
        let args = ["-newerat", "-newerBt", "-newerct", "-newermt"];
        let times = ["jan 01, 2000", "jan 01, 2000 00:00:00"];

        for arg in args {
            for time in times {
                let deps = FakeDependencies::new();
                let rc = find_main(&["find", "./test_data/simple/subdir", arg, time], &deps);

                assert_eq!(rc, 0);
                assert!(deps
                    .get_output_as_string()
                    .contains("./test_data/simple/subdir"));
                assert!(deps.get_output_as_string().contains("ABBBC"));
            }
        }
    }

    #[test]
    fn test_find_newer_xy_after_changed_time() {
        // normal - after the changed time
        #[cfg(target_os = "linux")]
        let args = ["-newerat", "-newerct", "-newermt"];
        #[cfg(not(target_os = "linux"))]
        let args = ["-newerat", "-newerBt", "-newerct", "-newermt"];
        let times = ["jan 01, 2037", "jan 01, 2037 00:00:00"];

        for arg in args {
            for time in times {
                let deps = FakeDependencies::new();
                let rc = find_main(&["find", "./test_data/simple/subdir", arg, time], &deps);

                assert_eq!(rc, 0);
                assert_eq!(deps.get_output_as_string(), "");
            }
        }
    }

    #[test]
    fn test_find_newer_xy_empty_time_parameter() {
        // When an empty time parameter is passed in,
        // the program will use 00:00 of the current day as the default time.
        // Therefore, the files checkout of the git repository while
        // this test was running are likely to be newer than the default time.
        #[cfg(target_os = "linux")]
        let args = ["-newerat", "-newerct", "-newermt"];
        #[cfg(not(target_os = "linux"))]
        let args = ["-newerat", "-newerBt", "-newerct", "-newermt"];
        let time = "";

        for &arg in &args {
            let deps = FakeDependencies::new();
            let rc = find_main(&["find", "./test_data/simple/subdir", arg, time], &deps);

            assert_eq!(rc, 0);
            // Output comparison has been temporarily removed to account for the possibility that
            // migration out of the repository started before 00:00 and testing was completed after 00:00.
        }
    }

    #[test]
    fn test_find_newer_xy_error_time() {
        // Catch a parsing error.
        #[cfg(target_os = "linux")]
        let args = ["-newerat", "-newerct", "-newermt"];
        #[cfg(not(target_os = "linux"))]
        let args = ["-newerat", "-newerBt", "-newerct", "-newermt"];
        let time = "2037, jan 01";

        for &arg in &args {
            let deps = FakeDependencies::new();
            let rc = find_main(&["find", "./test_data/simple/subdir", arg, time], &deps);

            assert_eq!(rc, 1);
        }
    }

    #[test]
    #[cfg(target_os = "linux")]
    fn test_no_permission_file_error() {
        use std::{path::Path, process::Command};

        let path = Path::new("./test_data/no_permission");
        let _result = fs::create_dir(path);
        // Generate files without permissions.
        // std::fs cannot change file permissions to 000 in normal user state,
        // so use chmod via Command to change permissions.
        let _output = Command::new("chmod")
            .arg("-rwx")
            .arg("./test_data/no_permission")
            .output()
            .expect("cannot set file permission");

        let deps = FakeDependencies::new();
        let rc = find_main(&["find", "./test_data/no_permission"], &deps);

        assert_eq!(rc, 1);

        if path.exists() {
            let _result = fs::create_dir(path);
            // Remove the unreadable and writable status of the file to avoid affecting other tests.
            let _output = Command::new("chmod")
                .arg("+rwx")
                .arg("./test_data/no_permission")
                .output()
                .expect("cannot set file permission");
        }
    }

    #[test]
    #[cfg(target_os = "linux")]
    fn test_user_predicate() {
        use std::{os::unix::fs::MetadataExt, path::Path};

        use nix::unistd::{Uid, User};

        let path = Path::new("./test_data/simple/subdir");
        let uid = path.metadata().unwrap().uid();
        let user = User::from_uid(Uid::from_raw(uid)).unwrap().unwrap().name;

        let deps = FakeDependencies::new();
        let rc = find_main(
            &["find", "./test_data/simple/subdir", "-user", &user],
            &deps,
        );

        assert_eq!(rc, 0);
        assert_eq!(
            deps.get_output_as_string(),
            "./test_data/simple/subdir\n./test_data/simple/subdir/ABBBC\n"
        );

        // test uid
        let deps = FakeDependencies::new();
        let rc = find_main(
            &[
                "find",
                "./test_data/simple/subdir",
                "-uid",
                &uid.to_string(),
            ],
            &deps,
        );
        assert_eq!(rc, 0);

        // test empty uid
        let deps = FakeDependencies::new();
        let rc = find_main(&["find", "./test_data/simple/subdir", "-uid", ""], &deps);
        assert_eq!(rc, 1);

        // test not a number
        let deps = FakeDependencies::new();
        let rc = find_main(&["find", "./test_data/simple/subdir", "-uid", "a"], &deps);
        assert_eq!(rc, 1);

        // test empty user name
        ["-user", "-nouser"].iter().for_each(|&arg| {
            let deps = FakeDependencies::new();
            let rc = find_main(&["find", "./test_data/simple/subdir", arg, ""], &deps);

            assert_eq!(rc, 1);

            let deps = FakeDependencies::new();
            let rc = find_main(&["find", "./test_data/simple/subdir", arg, " "], &deps);

            assert_eq!(rc, 1);
        });
    }

    #[test]
    #[cfg(target_os = "linux")]
    fn test_nouser_predicate() {
        let deps = FakeDependencies::new();
        let rc = find_main(&["find", "./test_data/simple/subdir", "-nouser"], &deps);

        assert_eq!(rc, 0);
        assert_eq!(deps.get_output_as_string(), "");
    }

    #[test]
    #[cfg(target_os = "linux")]
    fn test_group_predicate() {
        use std::{os::unix::fs::MetadataExt, path::Path};

        use nix::unistd::{Gid, Group};

        let path = Path::new("./test_data/simple/subdir");
        let gid = path.metadata().unwrap().gid();
        let group = Group::from_gid(Gid::from_raw(gid)).unwrap().unwrap().name;

        let deps = FakeDependencies::new();
        let rc = find_main(
            &["find", "./test_data/simple/subdir", "-group", &group],
            &deps,
        );

        assert_eq!(rc, 0);
        assert_eq!(
            deps.get_output_as_string(),
            "./test_data/simple/subdir\n./test_data/simple/subdir/ABBBC\n"
        );

        // test gid
        let deps = FakeDependencies::new();
        let rc = find_main(
            &[
                "find",
                "./test_data/simple/subdir",
                "-gid",
                gid.to_string().as_str(),
            ],
            &deps,
        );
        assert_eq!(rc, 0);

        // test empty gid
        let deps = FakeDependencies::new();
        let rc = find_main(&["find", "./test_data/simple/subdir", "-gid", ""], &deps);
        assert_eq!(rc, 1);

        // test not a number
        let deps = FakeDependencies::new();
        let rc = find_main(&["find", "./test_data/simple/subdir", "-gid", "a"], &deps);
        assert_eq!(rc, 1);

        // test empty user name and group name
        ["-group", "-nogroup"].iter().for_each(|&arg| {
            let deps = FakeDependencies::new();
            let rc = find_main(&["find", "./test_data/simple/subdir", arg, ""], &deps);

            assert_eq!(rc, 1);

            let deps = FakeDependencies::new();
            let rc = find_main(&["find", "./test_data/simple/subdir", arg, " "], &deps);

            assert_eq!(rc, 1);
        });
    }

    #[test]
    #[cfg(target_os = "linux")]
    fn test_nogroup_predicate() {
        let deps = FakeDependencies::new();
        let rc = find_main(&["find", "./test_data/simple/subdir", "-nogroup"], &deps);

        assert_eq!(rc, 0);
        assert_eq!(deps.get_output_as_string(), "");
    }

    #[test]
    #[cfg(unix)]
    fn test_fs_matcher() {
        use crate::find::tests::FakeDependencies;
        use matchers::fs::get_file_system_type;
        use std::cell::RefCell;
        use std::path::Path;

        let path = Path::new("./test_data/simple/subdir");
        let empty_cache = RefCell::new(None);
        let target_fs_type = get_file_system_type(path, &empty_cache).unwrap();

        // should match fs type
        let deps = FakeDependencies::new();
        let rc = find_main(
            &[
                "find",
                "./test_data/simple/subdir",
                "-fstype",
                &target_fs_type,
            ],
            &deps,
        );

        assert_eq!(rc, 0);
    }

    #[test]
    #[cfg(unix)]
    fn test_noleaf() {
        use crate::find::tests::FakeDependencies;

        let deps = FakeDependencies::new();
        let rc = find_main(&["find", "./test_data/simple/subdir", "-noleaf"], &deps);

        assert_eq!(rc, 0);
    }

    #[test]
    fn find_maxdepth_and() {
        let deps = FakeDependencies::new();
        let rc = find_main(
            &[
                "find",
                &fix_up_slashes("./test_data/depth"),
                "-maxdepth",
                "0",
                "-a",
                "-print",
            ],
            &deps,
        );

        assert_eq!(rc, 0);
        assert_eq!(
            deps.get_output_as_string(),
            fix_up_slashes("./test_data/depth\n")
        );
    }

    #[test]
    #[cfg(unix)]
    fn test_daystart() {
        use crate::find::tests::FakeDependencies;

        let deps = FakeDependencies::new();
        let rc = find_main(
            &[
                "find",
                "./test_data/simple/subdir",
                "-daystart",
                "-mtime",
                "0",
            ],
            &deps,
        );

        assert_eq!(rc, 0);

        // twice -daystart should be matched
        let deps = FakeDependencies::new();
        let rc = find_main(
            &[
                "find",
                "./test_data/simple/subdir",
                "-daystart",
                "-daystart",
                "-mtime",
                "1",
            ],
            &deps,
        );

        assert_eq!(rc, 0);
    }

    #[test]
    fn find_fprint() {
        let deps = FakeDependencies::new();
        let rc = find_main(
            &[
                "find",
                "./test_data/simple",
                "-fprint",
                "test_data/find_fprint",
            ],
            &deps,
        );
        assert_eq!(rc, 0);

        let _ = fs::remove_file("test_data/find_fprint");
    }

    #[test]
<<<<<<< HEAD
    #[cfg(unix)]
    fn test_ls() {
        let deps = FakeDependencies::new();
        let rc = find_main(&["find", "./test_data/simple/subdir", "-ls"], &deps);

        assert_eq!(rc, 0);
=======
    fn test_follow() {
        let deps = FakeDependencies::new();
        let rc = find_main(&["find", "./test_data/simple", "-follow"], &deps);
        assert_eq!(rc, 0);
    }

    #[cfg(unix)]
    #[test]
    fn test_h_flag() {
        let deps = FakeDependencies::new();

        let rc = find_main(
            &["find", "-H", &fix_up_slashes("./test_data/links/link-d")],
            &deps,
        );

        assert_eq!(rc, 0);
        assert_eq!(
            deps.get_output_as_string(),
            fix_up_slashes(
                "./test_data/links/link-d\n\
                 ./test_data/links/link-d/test\n"
            )
        );
    }

    #[cfg(unix)]
    #[test]
    fn test_l_flag() {
        let deps = FakeDependencies::new();

        let rc = find_main(
            &[
                "find",
                "-L",
                &fix_up_slashes("./test_data/links"),
                "-sorted",
            ],
            &deps,
        );

        assert_eq!(rc, 1);
        assert_eq!(
            deps.get_output_as_string(),
            fix_up_slashes(
                "./test_data/links\n\
                 ./test_data/links/abbbc\n\
                 ./test_data/links/link-d\n\
                 ./test_data/links/link-d/test\n\
                 ./test_data/links/link-f\n\
                 ./test_data/links/link-missing\n\
                 ./test_data/links/link-notdir\n\
                 ./test_data/links/subdir\n\
                 ./test_data/links/subdir/test\n"
            )
        );
    }

    #[cfg(unix)]
    #[test]
    fn test_p_flag() {
        let deps = FakeDependencies::new();

        let rc = find_main(
            &["find", "-P", &fix_up_slashes("./test_data/links/link-d")],
            &deps,
        );

        assert_eq!(rc, 0);
        assert_eq!(
            deps.get_output_as_string(),
            fix_up_slashes("./test_data/links/link-d\n")
        );
>>>>>>> abf851dd
    }
}<|MERGE_RESOLUTION|>--- conflicted
+++ resolved
@@ -1355,14 +1355,6 @@
     }
 
     #[test]
-<<<<<<< HEAD
-    #[cfg(unix)]
-    fn test_ls() {
-        let deps = FakeDependencies::new();
-        let rc = find_main(&["find", "./test_data/simple/subdir", "-ls"], &deps);
-
-        assert_eq!(rc, 0);
-=======
     fn test_follow() {
         let deps = FakeDependencies::new();
         let rc = find_main(&["find", "./test_data/simple", "-follow"], &deps);
@@ -1436,6 +1428,14 @@
             deps.get_output_as_string(),
             fix_up_slashes("./test_data/links/link-d\n")
         );
->>>>>>> abf851dd
+    }
+  
+    #[test]
+    #[cfg(unix)]
+    fn test_ls() {
+        let deps = FakeDependencies::new();
+        let rc = find_main(&["find", "./test_data/simple/subdir", "-ls"], &deps);
+
+        assert_eq!(rc, 0);
     }
 }