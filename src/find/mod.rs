--- conflicted
+++ resolved
@@ -1056,7 +1056,100 @@
     }
 
     #[test]
-<<<<<<< HEAD
+    #[cfg(target_os = "linux")]
+    fn test_user_predicate() {
+        use std::{os::unix::fs::MetadataExt, path::Path};
+
+        use nix::unistd::{Uid, User};
+
+        let path = Path::new("./test_data/simple/subdir");
+        let uid = path.metadata().unwrap().uid();
+        let user = User::from_uid(Uid::from_raw(uid)).unwrap().unwrap().name;
+
+        let deps = FakeDependencies::new();
+        let rc = find_main(
+            &["find", "./test_data/simple/subdir", "-user", &user],
+            &deps,
+        );
+
+        assert_eq!(rc, 0);
+        assert_eq!(
+            deps.get_output_as_string(),
+            "./test_data/simple/subdir\n./test_data/simple/subdir/ABBBC\n"
+        );
+
+        // test empty user name
+        ["-user", "-nouser"].iter().for_each(|&arg| {
+            let deps = FakeDependencies::new();
+            let rc = find_main(&["find", "./test_data/simple/subdir", arg, ""], &deps);
+
+            assert_eq!(rc, 1);
+
+            let deps = FakeDependencies::new();
+            let rc = find_main(&["find", "./test_data/simple/subdir", arg, " "], &deps);
+
+            assert_eq!(rc, 1);
+        });
+    }
+
+    #[test]
+    #[cfg(target_os = "linux")]
+    fn test_nouser_predicate() {
+        let deps = FakeDependencies::new();
+        let rc = find_main(&["find", "./test_data/simple/subdir", "-nouser"], &deps);
+
+        assert_eq!(rc, 0);
+        assert_eq!(deps.get_output_as_string(), "");
+    }
+
+    #[test]
+    #[cfg(target_os = "linux")]
+    fn test_group_predicate() {
+        use std::{os::unix::fs::MetadataExt, path::Path};
+
+        use nix::unistd::{Gid, Group};
+
+        let path = Path::new("./test_data/simple/subdir");
+        let gid = path.metadata().unwrap().gid();
+        let group = Group::from_gid(Gid::from_raw(gid)).unwrap().unwrap().name;
+
+        let deps = FakeDependencies::new();
+        let rc = find_main(
+            &["find", "./test_data/simple/subdir", "-group", &group],
+            &deps,
+        );
+
+        assert_eq!(rc, 0);
+        assert_eq!(
+            deps.get_output_as_string(),
+            "./test_data/simple/subdir\n./test_data/simple/subdir/ABBBC\n"
+        );
+
+        // test empty user name and group name
+        ["-group", "-nogroup"].iter().for_each(|&arg| {
+            let deps = FakeDependencies::new();
+            let rc = find_main(&["find", "./test_data/simple/subdir", arg, ""], &deps);
+
+            assert_eq!(rc, 1);
+
+            let deps = FakeDependencies::new();
+            let rc = find_main(&["find", "./test_data/simple/subdir", arg, " "], &deps);
+
+            assert_eq!(rc, 1);
+        });
+    }
+
+    #[test]
+    #[cfg(target_os = "linux")]
+    fn test_nogroup_predicate() {
+        let deps = FakeDependencies::new();
+        let rc = find_main(&["find", "./test_data/simple/subdir", "-nogroup"], &deps);
+
+        assert_eq!(rc, 0);
+        assert_eq!(deps.get_output_as_string(), "");
+    }
+
+    #[test]
     #[cfg(unix)]
     fn test_fs_matcher() {
         use crate::find::tests::FakeDependencies;
@@ -1083,101 +1176,9 @@
                 "-fstype",
                 &target_fs_type,
             ],
-=======
-    #[cfg(target_os = "linux")]
-    fn test_user_predicate() {
-        use std::{os::unix::fs::MetadataExt, path::Path};
-
-        use nix::unistd::{Uid, User};
-
-        let path = Path::new("./test_data/simple/subdir");
-        let uid = path.metadata().unwrap().uid();
-        let user = User::from_uid(Uid::from_raw(uid)).unwrap().unwrap().name;
-
-        let deps = FakeDependencies::new();
-        let rc = find_main(
-            &["find", "./test_data/simple/subdir", "-user", &user],
-            &deps,
-        );
-
-        assert_eq!(rc, 0);
-        assert_eq!(
-            deps.get_output_as_string(),
-            "./test_data/simple/subdir\n./test_data/simple/subdir/ABBBC\n"
-        );
-
-        // test empty user name
-        ["-user", "-nouser"].iter().for_each(|&arg| {
-            let deps = FakeDependencies::new();
-            let rc = find_main(&["find", "./test_data/simple/subdir", arg, ""], &deps);
-
-            assert_eq!(rc, 1);
-
-            let deps = FakeDependencies::new();
-            let rc = find_main(&["find", "./test_data/simple/subdir", arg, " "], &deps);
-
-            assert_eq!(rc, 1);
-        });
-    }
-
-    #[test]
-    #[cfg(target_os = "linux")]
-    fn test_nouser_predicate() {
-        let deps = FakeDependencies::new();
-        let rc = find_main(&["find", "./test_data/simple/subdir", "-nouser"], &deps);
-
-        assert_eq!(rc, 0);
-        assert_eq!(deps.get_output_as_string(), "");
-    }
-
-    #[test]
-    #[cfg(target_os = "linux")]
-    fn test_group_predicate() {
-        use std::{os::unix::fs::MetadataExt, path::Path};
-
-        use nix::unistd::{Gid, Group};
-
-        let path = Path::new("./test_data/simple/subdir");
-        let gid = path.metadata().unwrap().gid();
-        let group = Group::from_gid(Gid::from_raw(gid)).unwrap().unwrap().name;
-
-        let deps = FakeDependencies::new();
-        let rc = find_main(
-            &["find", "./test_data/simple/subdir", "-group", &group],
->>>>>>> 42075f53
-            &deps,
-        );
-
-        assert_eq!(rc, 0);
-<<<<<<< HEAD
-=======
-        assert_eq!(
-            deps.get_output_as_string(),
-            "./test_data/simple/subdir\n./test_data/simple/subdir/ABBBC\n"
-        );
-
-        // test empty user name and group name
-        ["-group", "-nogroup"].iter().for_each(|&arg| {
-            let deps = FakeDependencies::new();
-            let rc = find_main(&["find", "./test_data/simple/subdir", arg, ""], &deps);
-
-            assert_eq!(rc, 1);
-
-            let deps = FakeDependencies::new();
-            let rc = find_main(&["find", "./test_data/simple/subdir", arg, " "], &deps);
-
-            assert_eq!(rc, 1);
-        });
-    }
-
-    #[test]
-    #[cfg(target_os = "linux")]
-    fn test_nogroup_predicate() {
-        let deps = FakeDependencies::new();
-        let rc = find_main(&["find", "./test_data/simple/subdir", "-nogroup"], &deps);
-
-        assert_eq!(rc, 0);
-        assert_eq!(deps.get_output_as_string(), "");
->>>>>>> 42075f53
+            &deps,
+        );
+
+        assert_eq!(rc, 0);
     }
 }