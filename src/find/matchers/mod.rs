// Copyright 2017 Google Inc.
//
// Use of this source code is governed by a MIT-style
// license that can be found in the LICENSE file or at
// https://opensource.org/licenses/MIT.

mod access;
mod delete;
mod empty;
mod entry;
pub mod exec;
pub mod fs;
mod glob;
mod group;
mod lname;
mod logical_matchers;
mod ls;
mod name;
mod path;
mod perm;
mod printer;
mod printf;
mod prune;
mod quit;
mod regex;
mod samefile;
mod size;
#[cfg(unix)]
mod stat;
pub mod time;
mod type_matcher;
mod user;

use ::regex::Regex;
use chrono::{DateTime, Datelike, NaiveDateTime, Utc};
use fs::FileSystemMatcher;
use ls::Ls;
use std::fs::{File, Metadata};
use std::path::Path;
use std::time::SystemTime;
use std::{error::Error, str::FromStr};

use self::access::AccessMatcher;
use self::delete::DeleteMatcher;
use self::empty::EmptyMatcher;
use self::exec::SingleExecMatcher;
use self::group::{GroupMatcher, NoGroupMatcher};
use self::lname::LinkNameMatcher;
use self::logical_matchers::{
    AndMatcherBuilder, FalseMatcher, ListMatcherBuilder, NotMatcher, TrueMatcher,
};
use self::name::NameMatcher;
use self::path::PathMatcher;
use self::perm::PermMatcher;
use self::printer::{PrintDelimiter, Printer};
use self::printf::Printf;
use self::prune::PruneMatcher;
use self::quit::QuitMatcher;
use self::regex::RegexMatcher;
use self::samefile::SameFileMatcher;
use self::size::SizeMatcher;
#[cfg(unix)]
use self::stat::{InodeMatcher, LinksMatcher};
use self::time::{
    FileAgeRangeMatcher, FileTimeMatcher, FileTimeType, NewerMatcher, NewerOptionMatcher,
    NewerOptionType, NewerTimeMatcher,
};
use self::type_matcher::{TypeMatcher, XtypeMatcher};
use self::user::{NoUserMatcher, UserMatcher};

use super::{Config, Dependencies};

pub use entry::{FileType, WalkEntry, WalkError};

/// Symlink following mode.
#[derive(Clone, Copy, Debug, Eq, PartialEq)]
pub enum Follow {
    /// Never follow symlinks (-P; default).
    Never,
    /// Follow symlinks on root paths only (-H).
    Roots,
    /// Always follow symlinks (-L).
    Always,
}

impl Follow {
    /// Check whether to follow a path of the given depth.
    pub fn follow_at_depth(self, depth: usize) -> bool {
        match self {
            Follow::Never => false,
            Follow::Roots => depth == 0,
            Follow::Always => true,
        }
    }

    /// Get metadata for a [WalkEntry].
    pub fn metadata(self, entry: &WalkEntry) -> Result<Metadata, WalkError> {
        if self.follow_at_depth(entry.depth()) == entry.follow() {
            // Same follow flag, re-use cached metadata
            entry.metadata().cloned()
        } else if !entry.follow() && !entry.file_type().is_symlink() {
            // Not a symlink, re-use cached metadata
            entry.metadata().cloned()
        } else if entry.follow() && entry.file_type().is_symlink() {
            // Broken symlink, re-use cached metadata
            entry.metadata().cloned()
        } else {
            self.metadata_at_depth(entry.path(), entry.depth())
        }
    }

    /// Get metadata for a path from the command line.
    pub fn root_metadata(self, path: impl AsRef<Path>) -> Result<Metadata, WalkError> {
        self.metadata_at_depth(path, 0)
    }

    /// Get metadata for a path, following symlinks as necessary.
    pub fn metadata_at_depth(
        self,
        path: impl AsRef<Path>,
        depth: usize,
    ) -> Result<Metadata, WalkError> {
        let path = path.as_ref();

        if self.follow_at_depth(depth) {
            match path.metadata().map_err(WalkError::from) {
                Ok(meta) => return Ok(meta),
                Err(e) if !e.is_not_found() => return Err(e),
                _ => {}
            }
        }

        Ok(path.symlink_metadata()?)
    }
}

/// Struct holding references to outputs and any inputs that can't be derived
/// from the file/directory info.
pub struct MatcherIO<'a> {
    should_skip_dir: bool,
    exit_code: i32,
    quit: bool,
    deps: &'a dyn Dependencies,
}

impl<'a> MatcherIO<'a> {
    pub fn new(deps: &dyn Dependencies) -> MatcherIO<'_> {
        MatcherIO {
            should_skip_dir: false,
            exit_code: 0,
            quit: false,
            deps,
        }
    }

    pub fn mark_current_dir_to_be_skipped(&mut self) {
        self.should_skip_dir = true;
    }

    #[must_use]
    pub fn should_skip_current_dir(&self) -> bool {
        self.should_skip_dir
    }

    pub fn set_exit_code(&mut self, code: i32) {
        self.exit_code = code;
    }

    #[must_use]
    pub fn exit_code(&self) -> i32 {
        self.exit_code
    }

    pub fn quit(&mut self) {
        self.quit = true;
    }

    #[must_use]
    pub fn should_quit(&self) -> bool {
        self.quit
    }

    #[must_use]
    pub fn now(&self) -> SystemTime {
        self.deps.now()
    }
}

/// A basic interface that can be used to determine whether a directory entry
/// is what's being searched for. To a first order approximation, find consists
/// of building a chain of Matcher objects, and then walking a directory tree,
/// passing each entry to the chain of Matchers.
pub trait Matcher: 'static {
    /// Boxes this matcher as a trait object.
    fn into_box(self) -> Box<dyn Matcher>
    where
        Self: Sized,
    {
        Box::new(self)
    }

    /// Returns whether the given file matches the object's predicate.
    fn matches(&self, entry: &WalkEntry, matcher_io: &mut MatcherIO) -> bool;

    /// Returns whether the matcher has any side-effects (e.g. executing a
    /// command, deleting a file). Iff no such matcher exists in the chain, then
    /// the filename will be printed to stdout. While this is a compile-time
    /// fact for most matchers, it's run-time for matchers that contain a
    /// collection of sub-Matchers.
    fn has_side_effects(&self) -> bool {
        // most matchers don't have side-effects, so supply a default implementation.
        false
    }

    /// Notification that find has finished processing a given directory.
    fn finished_dir(&self, _finished_directory: &Path) {}

    /// Notification that find has finished processing all directories -
    /// allowing for any cleanup that isn't suitable for destructors (e.g.
    /// blocking calls, I/O etc.)
    fn finished(&self) {}
}

impl Matcher for Box<dyn Matcher> {
    fn into_box(self) -> Box<dyn Matcher> {
        self
    }

    fn matches(&self, entry: &WalkEntry, matcher_io: &mut MatcherIO) -> bool {
        (**self).matches(entry, matcher_io)
    }

    fn has_side_effects(&self) -> bool {
        (**self).has_side_effects()
    }

    fn finished_dir(&self, finished_directory: &Path) {
        (**self).finished_dir(finished_directory);
    }

    fn finished(&self) {
        (**self).finished();
    }
}

pub enum ComparableValue {
    MoreThan(u64),
    EqualTo(u64),
    LessThan(u64),
}

impl ComparableValue {
    fn matches(&self, value: u64) -> bool {
        match *self {
            ComparableValue::MoreThan(limit) => value > limit,
            ComparableValue::EqualTo(limit) => value == limit,
            ComparableValue::LessThan(limit) => value < limit,
        }
    }

    /// same as matches, but takes a signed value
    fn imatches(&self, value: i64) -> bool {
        match *self {
            ComparableValue::MoreThan(limit) => value >= 0 && (value as u64) > limit,
            ComparableValue::EqualTo(limit) => value >= 0 && (value as u64) == limit,
            ComparableValue::LessThan(limit) => value < 0 || (value as u64) < limit,
        }
    }
}

/// Builds a single `AndMatcher` containing the Matcher objects corresponding
/// to the passed in predicate arguments.
pub fn build_top_level_matcher(
    args: &[&str],
    config: &mut Config,
) -> Result<Box<dyn Matcher>, Box<dyn Error>> {
    let (_, top_level_matcher) = (build_matcher_tree(args, config, 0, false))?;

    // if the matcher doesn't have any side-effects, then we default to printing
    if !top_level_matcher.has_side_effects() {
        let mut new_and_matcher = AndMatcherBuilder::new();
        new_and_matcher.new_and_condition(top_level_matcher);
        new_and_matcher.new_and_condition(Printer::new(PrintDelimiter::Newline, None));
        return Ok(new_and_matcher.build());
    }
    Ok(top_level_matcher)
}

/// Helper function for `build_matcher_tree`.
fn are_more_expressions(args: &[&str], index: usize) -> bool {
    (index < args.len() - 1) && args[index + 1] != ")"
}

fn convert_arg_to_number(
    option_name: &str,
    value_as_string: &str,
) -> Result<usize, Box<dyn Error>> {
    match value_as_string.parse::<usize>() {
        Ok(val) => Ok(val),
        _ => Err(From::from(format!(
            "Expected a positive decimal integer argument to {option_name}, but got \
             `{value_as_string}'"
        ))),
    }
}

fn convert_arg_to_comparable_value(
    option_name: &str,
    value_as_string: &str,
) -> Result<ComparableValue, Box<dyn Error>> {
    let re = Regex::new(r"^([+-]?)(\d+)$")?;
    if let Some(groups) = re.captures(value_as_string) {
        if let Ok(val) = groups[2].parse::<u64>() {
            return Ok(match &groups[1] {
                "+" => ComparableValue::MoreThan(val),
                "-" => ComparableValue::LessThan(val),
                _ => ComparableValue::EqualTo(val),
            });
        }
    }
    Err(From::from(format!(
        "Expected a decimal integer (with optional + or - prefix) argument \
         to {option_name}, but got `{value_as_string}'"
    )))
}

fn convert_arg_to_comparable_value_and_suffix(
    option_name: &str,
    value_as_string: &str,
) -> Result<(ComparableValue, String), Box<dyn Error>> {
    let re = Regex::new(r"([+-]?)(\d+)(.*)$")?;
    if let Some(groups) = re.captures(value_as_string) {
        if let Ok(val) = groups[2].parse::<u64>() {
            return Ok((
                match &groups[1] {
                    "+" => ComparableValue::MoreThan(val),
                    "-" => ComparableValue::LessThan(val),
                    _ => ComparableValue::EqualTo(val),
                },
                groups[3].to_string(),
            ));
        }
    }
    Err(From::from(format!(
        "Expected a decimal integer (with optional + or - prefix) and \
         (optional suffix) argument to {option_name}, but got `{value_as_string}'"
    )))
}

/// This is a function that converts a specific string format into a timestamp.
/// It allows converting a time string of
/// "(week abbreviation) (date), (year) (time)" to a Unix timestamp.
/// such as: "jan 01, 2025 00:00:01" -> 1735689601000
/// When (time) is not provided, it will be automatically filled in as 00:00:00
/// such as: "jan 01, 2025" = "jan 01, 2025 00:00:00" -> 1735689600000
fn parse_date_str_to_timestamps(date_str: &str) -> Option<i64> {
    let regex_pattern =
        r"^(?P<month_day>\w{3} \d{2})?(?:, (?P<year>\d{4}))?(?: (?P<time>\d{2}:\d{2}:\d{2}))?$";
    let re = Regex::new(regex_pattern);

    if let Some(captures) = re.ok()?.captures(date_str) {
        let now = Utc::now();
        let month_day = captures
            .get(1)
            .map_or(format!("{} {}", now.format("%b"), now.format("%d")), |m| {
                m.as_str().to_string()
            });
        // If no year input.
        let year = captures
            .get(2)
            .map_or(now.year(), |m| m.as_str().parse().unwrap());
        // If the user does not enter a specific time, it will be filled with 0
        let time_str = captures.get(3).map_or("00:00:00", |m| m.as_str());
        let date_time_str = format!("{month_day}, {year} {time_str}");
        let datetime = NaiveDateTime::parse_from_str(&date_time_str, "%b %d, %Y %H:%M:%S").ok()?;
        let utc_datetime = DateTime::<Utc>::from_naive_utc_and_offset(datetime, Utc);
        Some(utc_datetime.timestamp_millis())
    } else {
        None
    }
}

/// This function implements the function of matching substrings of
/// X and Y from the -newerXY string.
/// X and Y are constrained to a/B/c/m and t.
/// such as: "-neweraB" -> Some(a, B) "-neweraD" -> None
///
/// Additionally, there is support for the -anewer and -cnewer short arguments. as follows:
/// 1. -anewer is equivalent to -neweram
/// 2. -cnewer is equivalent to - newercm
///
/// If -newer is used it will be resolved to -newermm.
fn parse_str_to_newer_args(input: &str) -> Option<(String, String)> {
    if input.is_empty() {
        return None;
    }

    if input == "-newer" {
        return Some(("m".to_string(), "m".to_string()));
    }

    if input == "-anewer" {
        return Some(("a".to_string(), "m".to_string()));
    }

    if input == "-cnewer" {
        return Some(("c".to_string(), "m".to_string()));
    }

    let re = Regex::new(r"-newer([aBcm])([aBcmt])").unwrap();
    if let Some(captures) = re.captures(input) {
        let x = captures.get(1)?.as_str().to_string();
        let y = captures.get(2)?.as_str().to_string();
        Some((x, y))
    } else {
        None
    }
}

/// Creates a file if it doesn't exist.
/// If it does exist, it will be overwritten.
fn get_or_create_file(path: &str) -> Result<File, Box<dyn Error>> {
    let file = File::create(path)?;
    Ok(file)
}

/// The main "translate command-line args into a matcher" function. Will call
/// itself recursively if it encounters an opening bracket. A successful return
/// consists of a tuple containing the new index into the args array to use (if
/// called recursively) and the resulting matcher.
fn build_matcher_tree(
    args: &[&str],
    config: &mut Config,
    arg_index: usize,
    mut expecting_bracket: bool,
) -> Result<(usize, Box<dyn Matcher>), Box<dyn Error>> {
    let mut top_level_matcher = ListMatcherBuilder::new();

    let mut regex_type = regex::RegexType::default();

    // can't use getopts for a variety or reasons:
    // order of arguments is important
    // arguments can start with + as well as -
    // multiple-character flags don't start with a double dash
    let mut i = arg_index;
    let mut invert_next_matcher = false;
    while i < args.len() {
        let possible_submatcher = match args[i] {
            "-print" => Some(Printer::new(PrintDelimiter::Newline, None).into_box()),
            "-print0" => Some(Printer::new(PrintDelimiter::Null, None).into_box()),
            "-printf" => {
                if i >= args.len() - 1 {
                    return Err(From::from(format!("missing argument to {}", args[i])));
                }
                i += 1;
                Some(Printf::new(args[i])?.into_box())
            }
            "-fprint" => {
                if i >= args.len() - 1 {
                    return Err(From::from(format!("missing argument to {}", args[i])));
                }
                i += 1;

                let file = get_or_create_file(args[i])?;
                Some(Printer::new(PrintDelimiter::Newline, Some(file)).into_box())
            }
<<<<<<< HEAD
            "-fprint0" => {
=======
            "-ls" => Some(Ls::new(None).into_box()),
            "-fls" => {
>>>>>>> f9d74ada
                if i >= args.len() - 1 {
                    return Err(From::from(format!("missing argument to {}", args[i])));
                }
                i += 1;

                let file = get_or_create_file(args[i])?;
<<<<<<< HEAD
                Some(Printer::new(PrintDelimiter::Null, Some(file)).into_box())
=======
                Some(Ls::new(Some(file)).into_box())
>>>>>>> f9d74ada
            }
            "-true" => Some(TrueMatcher.into_box()),
            "-false" => Some(FalseMatcher.into_box()),
            "-lname" | "-ilname" => {
                if i >= args.len() - 1 {
                    return Err(From::from(format!("missing argument to {}", args[i])));
                }
                i += 1;
                Some(LinkNameMatcher::new(args[i], args[i - 1].starts_with("-i")).into_box())
            }
            "-name" | "-iname" => {
                if i >= args.len() - 1 {
                    return Err(From::from(format!("missing argument to {}", args[i])));
                }
                i += 1;
                Some(NameMatcher::new(args[i], args[i - 1].starts_with("-i")).into_box())
            }
            "-path" | "-ipath" | "-wholename" | "-iwholename" => {
                if i >= args.len() - 1 {
                    return Err(From::from(format!("missing argument to {}", args[i])));
                }
                i += 1;
                Some(PathMatcher::new(args[i], args[i - 1].starts_with("-i")).into_box())
            }
            "-readable" => Some(AccessMatcher::Readable.into_box()),
            "-regextype" => {
                if i >= args.len() - 1 {
                    return Err(From::from(format!("missing argument to {}", args[i])));
                }
                i += 1;
                regex_type = regex::RegexType::from_str(args[i])?;
                Some(TrueMatcher.into_box())
            }
            "-regex" => {
                if i >= args.len() - 1 {
                    return Err(From::from(format!("missing argument to {}", args[i])));
                }
                i += 1;
                Some(RegexMatcher::new(regex_type, args[i], false)?.into_box())
            }
            "-iregex" => {
                if i >= args.len() - 1 {
                    return Err(From::from(format!("missing argument to {}", args[i])));
                }
                i += 1;
                Some(RegexMatcher::new(regex_type, args[i], true)?.into_box())
            }
            "-type" => {
                if i >= args.len() - 1 {
                    return Err(From::from(format!("missing argument to {}", args[i])));
                }
                i += 1;
                Some(TypeMatcher::new(args[i])?.into_box())
            }
            "-xtype" => {
                if i >= args.len() - 1 {
                    return Err(From::from(format!("missing argument to {}", args[i])));
                }
                i += 1;
                Some(XtypeMatcher::new(args[i])?.into_box())
            }
            "-fstype" => {
                if i >= args.len() - 1 {
                    return Err(From::from(format!("missing argument to {}", args[i])));
                }
                i += 1;
                Some(FileSystemMatcher::new(args[i].to_string()).into_box())
            }
            "-delete" => {
                // -delete implicitly requires -depth
                config.depth_first = true;
                Some(DeleteMatcher::new().into_box())
            }
            "-newer" => {
                if i >= args.len() - 1 {
                    return Err(From::from(format!("missing argument to {}", args[i])));
                }
                i += 1;
                Some(NewerMatcher::new(args[i], config.follow)?.into_box())
            }
            "-mtime" | "-atime" | "-ctime" => {
                if i >= args.len() - 1 {
                    return Err(From::from(format!("missing argument to {}", args[i])));
                }
                let file_time_type = match args[i] {
                    "-atime" => FileTimeType::Accessed,
                    "-ctime" => FileTimeType::Changed,
                    "-mtime" => FileTimeType::Modified,
                    // This shouldn't be possible. We've already checked the value
                    // is one of those three values.
                    _ => unreachable!("Encountered unexpected value {}", args[i]),
                };
                let days = convert_arg_to_comparable_value(args[i], args[i + 1])?;
                i += 1;
                Some(FileTimeMatcher::new(file_time_type, days, config.today_start).into_box())
            }
            "-amin" | "-cmin" | "-mmin" => {
                if i >= args.len() - 1 {
                    return Err(From::from(format!("missing argument to {}", args[i])));
                }
                let file_time_type = match args[i] {
                    "-amin" => FileTimeType::Accessed,
                    "-cmin" => FileTimeType::Changed,
                    "-mmin" => FileTimeType::Modified,
                    _ => unreachable!("Encountered unexpected value {}", args[i]),
                };
                let minutes = convert_arg_to_comparable_value(args[i], args[i + 1])?;
                i += 1;
                Some(
                    FileAgeRangeMatcher::new(file_time_type, minutes, config.today_start)
                        .into_box(),
                )
            }
            "-size" => {
                if i >= args.len() - 1 {
                    return Err(From::from(format!("missing argument to {}", args[i])));
                }
                let (size, unit) =
                    convert_arg_to_comparable_value_and_suffix(args[i], args[i + 1])?;
                i += 1;
                Some(SizeMatcher::new(size, &unit)?.into_box())
            }
            "-empty" => Some(EmptyMatcher::new().into_box()),
            "-exec" | "-execdir" => {
                let mut arg_index = i + 1;
                while arg_index < args.len() && args[arg_index] != ";" {
                    if args[arg_index - 1] == "{}" && args[arg_index] == "+" {
                        // MultiExecMatcher isn't written yet
                        return Err(From::from(format!(
                            "{} [args...] + isn't supported yet. \
                             Only {} [args...] ;",
                            args[i], args[i]
                        )));
                    }
                    arg_index += 1;
                }
                if arg_index < i + 2 || arg_index == args.len() {
                    // at the minimum we need the executable and the ';'
                    return Err(From::from(format!("missing argument to {}", args[i])));
                }
                let expression = args[i];
                let executable = args[i + 1];
                let exec_args = &args[i + 2..arg_index];
                i = arg_index;
                Some(
                    SingleExecMatcher::new(executable, exec_args, expression == "-execdir")?
                        .into_box(),
                )
            }
            #[cfg(unix)]
            "-inum" => {
                if i >= args.len() - 1 {
                    return Err(From::from(format!("missing argument to {}", args[i])));
                }
                let inum = convert_arg_to_comparable_value(args[i], args[i + 1])?;
                i += 1;
                Some(InodeMatcher::new(inum).into_box())
            }
            #[cfg(not(unix))]
            "-inum" => {
                return Err(From::from(
                    "Inode numbers are not available on this platform",
                ));
            }
            #[cfg(unix)]
            "-links" => {
                if i >= args.len() - 1 {
                    return Err(From::from(format!("missing argument to {}", args[i])));
                }
                let inum = convert_arg_to_comparable_value(args[i], args[i + 1])?;
                i += 1;
                Some(LinksMatcher::new(inum).into_box())
            }
            #[cfg(not(unix))]
            "-links" => {
                return Err(From::from("Link counts are not available on this platform"));
            }
            "-samefile" => {
                if i >= args.len() - 1 {
                    return Err(From::from(format!("missing argument to {}", args[i])));
                }
                i += 1;
                let path = args[i];
                let matcher = SameFileMatcher::new(path, config.follow)
                    .map_err(|e| format!("{path}: {e}"))?;
                Some(matcher.into_box())
            }
            "-user" => {
                if i >= args.len() - 1 {
                    return Err(From::from(format!("missing argument to {}", args[i])));
                }

                let user = args[i + 1];

                if user.is_empty() {
                    return Err(From::from("The argument to -user should not be empty"));
                }

                i += 1;
                let matcher = UserMatcher::from_user_name(user);
                match matcher.uid() {
                    Some(_) => Some(matcher.into_box()),
                    None => {
                        return Err(From::from(format!(
                            "{} is not the name of a known user",
                            user
                        )))
                    }
                }
            }
            "-nouser" => Some(NoUserMatcher {}.into_box()),
            "-uid" => {
                if i >= args.len() - 1 {
                    return Err(From::from(format!("missing argument to {}", args[i])));
                }
                // check if the argument is a number
                let uid = args[i + 1].parse::<u32>();
                if uid.is_err() {
                    return Err(From::from(format!("{} is not a number", args[i + 1])));
                }
                i += 1;
                Some(UserMatcher::from_uid(uid.unwrap()).into_box())
            }
            "-group" => {
                if i >= args.len() - 1 {
                    return Err(From::from(format!("missing argument to {}", args[i])));
                }

                let group = args[i + 1];

                if group.is_empty() {
                    return Err(From::from(
                        "Argument to -group is empty, but should be a group name",
                    ));
                }

                i += 1;
                let matcher = GroupMatcher::from_group_name(group);
                match matcher.gid() {
                    Some(_) => Some(matcher.into_box()),
                    None => {
                        return Err(From::from(format!(
                            "{} is not the name of an existing group",
                            group
                        )))
                    }
                }
            }
            "-nogroup" => Some(NoGroupMatcher {}.into_box()),
            "-gid" => {
                if i >= args.len() - 1 {
                    return Err(From::from(format!("missing argument to {}", args[i])));
                }
                // check if the argument is a number
                let gid = args[i + 1].parse::<u32>();
                if gid.is_err() {
                    return Err(From::from(format!(
                        "find: invalid argument `{}' to `-gid'",
                        args[i + 1]
                    )));
                }
                i += 1;
                Some(GroupMatcher::from_gid(gid.unwrap()).into_box())
            }
            "-executable" => Some(AccessMatcher::Executable.into_box()),
            "-perm" => {
                if i >= args.len() - 1 {
                    return Err(From::from(format!("missing argument to {}", args[i])));
                }
                i += 1;
                Some(PermMatcher::new(args[i])?.into_box())
            }
            "-prune" => Some(PruneMatcher::new().into_box()),
            "-quit" => Some(QuitMatcher.into_box()),
            "-writable" => Some(AccessMatcher::Writable.into_box()),
            "-not" | "!" => {
                if !are_more_expressions(args, i) {
                    return Err(From::from(format!(
                        "expected an expression after {}",
                        args[i]
                    )));
                }
                invert_next_matcher = !invert_next_matcher;
                None
            }
            "-and" | "-a" => {
                if !are_more_expressions(args, i) {
                    return Err(From::from(format!(
                        "expected an expression after {}",
                        args[i]
                    )));
                }
                top_level_matcher.check_new_and_condition()?;
                None
            }
            "-or" | "-o" => {
                if !are_more_expressions(args, i) {
                    return Err(From::from(format!(
                        "expected an expression after {}",
                        args[i]
                    )));
                }
                top_level_matcher.new_or_condition(args[i])?;
                None
            }
            "," => {
                if !are_more_expressions(args, i) {
                    return Err(From::from(format!(
                        "expected an expression after {}",
                        args[i]
                    )));
                }
                top_level_matcher.new_list_condition()?;
                None
            }
            "(" => {
                let (new_arg_index, sub_matcher) = build_matcher_tree(args, config, i + 1, true)?;
                i = new_arg_index;
                Some(sub_matcher)
            }
            ")" => {
                if !expecting_bracket {
                    return Err(From::from("you have too many ')'"));
                }

                let bracket = args[i - 1];
                if bracket == "(" {
                    return Err(From::from(
                        "invalid expression; empty parentheses are not allowed.",
                    ));
                }

                return Ok((i, top_level_matcher.build()));
            }
            "-follow" => {
                // This option affects multiple matchers.
                // 1. It will use noleaf by default. (but -noleaf No change of behavior)
                // Unless -L or -H is specified:
                // 2. changes the behaviour of the -newer predicate.
                // 3. consideration applies to -newerXY, -anewer and -cnewer
                // 4. -type predicate will always match against the type of
                //    the file that a symbolic link points to rather than the link itself.
                //
                // 5. causes the -lname and -ilname predicates always to return false.
                //    (unless they happen to match broken symbolic links)
                config.follow = Follow::Always;
                config.no_leaf_dirs = true;
                Some(TrueMatcher.into_box())
            }
            "-daystart" => {
                config.today_start = true;
                Some(TrueMatcher.into_box())
            }
            "-noleaf" => {
                // No change of behavior
                config.no_leaf_dirs = true;
                Some(TrueMatcher.into_box())
            }
            "-d" | "-depth" => {
                // TODO add warning if it appears after actual testing criterion
                config.depth_first = true;
                Some(TrueMatcher.into_box())
            }
            "-mount" | "-xdev" => {
                // TODO add warning if it appears after actual testing criterion
                config.same_file_system = true;
                Some(TrueMatcher.into_box())
            }
            "-sorted" => {
                // TODO add warning if it appears after actual testing criterion
                config.sorted_output = true;
                Some(TrueMatcher.into_box())
            }
            "-maxdepth" => {
                if i >= args.len() - 1 {
                    return Err(From::from(format!("missing argument to {}", args[i])));
                }
                config.max_depth = convert_arg_to_number(args[i], args[i + 1])?;
                i += 1;
                Some(TrueMatcher.into_box())
            }
            "-mindepth" => {
                if i >= args.len() - 1 {
                    return Err(From::from(format!("missing argument to {}", args[i])));
                }
                config.min_depth = convert_arg_to_number(args[i], args[i + 1])?;
                i += 1;
                Some(TrueMatcher.into_box())
            }
            "-help" | "--help" => {
                config.help_requested = true;
                None
            }
            "-version" | "--version" => {
                config.version_requested = true;
                None
            }

            _ => {
                match parse_str_to_newer_args(args[i]) {
                    Some((x_option, y_option)) => {
                        if i >= args.len() - 1 {
                            return Err(From::from(format!("missing argument to {}", args[i])));
                        }
                        #[cfg(target_os = "linux")]
                        if x_option == "B" {
                            return Err(From::from("find: This system does not provide a way to find the birth time of a file."));
                        }
                        if y_option == "t" {
                            let time = args[i + 1];
                            let newer_time_type = NewerOptionType::from_str(x_option.as_str());
                            // Convert args to unix timestamps. (expressed in numeric types)
                            let comparable_time = match parse_date_str_to_timestamps(time) {
                                Some(timestamp) => timestamp,
                                None => {
                                    return Err(From::from(format!(
                                        "find: I cannot figure out how to interpret ‘{}’ as a date or time",
                                        args[i + 1]
                                    )))
                                }
                            };
                            i += 1;
                            Some(NewerTimeMatcher::new(newer_time_type, comparable_time).into_box())
                        } else {
                            let file_path = args[i + 1];
                            i += 1;
                            Some(NewerOptionMatcher::new(x_option, y_option, file_path)?.into_box())
                        }
                    }
                    None => return Err(From::from(format!("Unrecognized flag: '{}'", args[i]))),
                }
            }
        };
        i += 1;
        if config.help_requested || config.version_requested {
            // Ignore anything, even invalid expressions, after -help/-version
            expecting_bracket = false;
            break;
        }
        if let Some(submatcher) = possible_submatcher {
            if invert_next_matcher {
                top_level_matcher.new_and_condition(NotMatcher::new(submatcher));
                invert_next_matcher = false;
            } else {
                top_level_matcher.new_and_condition(submatcher);
            }
        }
    }
    if expecting_bracket {
        return Err(From::from(
            "invalid expression; I was expecting to find a ')' somewhere but \
             did not see one.",
        ));
    }
    Ok((i, top_level_matcher.build()))
}

#[cfg(test)]
mod tests {
    use super::*;
    use crate::find::tests::fix_up_slashes;
    use crate::find::tests::FakeDependencies;

    /// Helper function for tests to get a [WalkEntry] object. root should
    /// probably be a string starting with `test_data/` (cargo's tests run with
    /// a working directory set to the root findutils folder).
    pub fn get_dir_entry_for(root: &str, path: &str) -> WalkEntry {
        get_dir_entry_follow(root, path, Follow::Never)
    }

    /// Get a [WalkEntry] with an explicit [Follow] flag.
    pub fn get_dir_entry_follow(root: &str, path: &str, follow: Follow) -> WalkEntry {
        let root = fix_up_slashes(root);
        let root = Path::new(&root);

        let path = fix_up_slashes(path);
        let path = if path.is_empty() {
            root.to_owned()
        } else {
            root.join(path)
        };

        let depth = path.components().count() - root.components().count();
        WalkEntry::new(path, depth, follow)
    }

    #[test]
    fn build_top_level_matcher_name() {
        let abbbc_lower = get_dir_entry_for("./test_data/simple", "abbbc");
        let abbbc_upper = get_dir_entry_for("./test_data/simple/subdir", "ABBBC");
        let mut config = Config::default();
        let deps = FakeDependencies::new();

        let matcher = build_top_level_matcher(&["-name", "a*c"], &mut config).unwrap();

        assert!(matcher.matches(&abbbc_lower, &mut deps.new_matcher_io()));
        assert!(!matcher.matches(&abbbc_upper, &mut deps.new_matcher_io()));
        assert_eq!(
            deps.get_output_as_string(),
            fix_up_slashes("./test_data/simple/abbbc\n")
        );
    }

    #[test]
    fn build_top_level_matcher_iname() {
        let abbbc_lower = get_dir_entry_for("./test_data/simple", "abbbc");
        let abbbc_upper = get_dir_entry_for("./test_data/simple/subdir", "ABBBC");
        let mut config = Config::default();
        let deps = FakeDependencies::new();

        let matcher = build_top_level_matcher(&["-iname", "a*c"], &mut config).unwrap();

        assert!(matcher.matches(&abbbc_lower, &mut deps.new_matcher_io()));
        assert!(matcher.matches(&abbbc_upper, &mut deps.new_matcher_io()));
        assert_eq!(
            deps.get_output_as_string(),
            fix_up_slashes("./test_data/simple/abbbc\n./test_data/simple/subdir/ABBBC\n")
        );
    }

    #[test]
    fn build_top_level_matcher_not() {
        for arg in &["-not", "!"] {
            let abbbc_lower = get_dir_entry_for("./test_data/simple", "abbbc");
            let mut config = Config::default();
            let deps = FakeDependencies::new();

            let matcher =
                build_top_level_matcher(&[arg, "-name", "does_not_exist"], &mut config).unwrap();

            assert!(matcher.matches(&abbbc_lower, &mut deps.new_matcher_io()));
            assert_eq!(
                deps.get_output_as_string(),
                fix_up_slashes("./test_data/simple/abbbc\n")
            );
        }
    }

    #[test]
    fn build_top_level_matcher_not_needs_expression() {
        for arg in &["-not", "!"] {
            let mut config = Config::default();

            if let Err(e) = build_top_level_matcher(&[arg], &mut config) {
                assert!(e.to_string().contains("expected an expression"));
            } else {
                panic!("parsing argument lists that end in -not should fail");
            }
        }
    }

    #[test]
    fn build_top_level_matcher_not_double_negation() {
        for arg in &["-not", "!"] {
            let abbbc_lower = get_dir_entry_for("./test_data/simple", "abbbc");
            let mut config = Config::default();
            let deps = FakeDependencies::new();

            let matcher =
                build_top_level_matcher(&[arg, arg, "-name", "abbbc"], &mut config).unwrap();

            assert!(matcher.matches(&abbbc_lower, &mut deps.new_matcher_io()));
            assert_eq!(
                deps.get_output_as_string(),
                fix_up_slashes("./test_data/simple/abbbc\n")
            );

            config = Config::default();
            let matcher =
                build_top_level_matcher(&[arg, arg, "-name", "does_not_exist"], &mut config)
                    .unwrap();

            assert!(!matcher.matches(&abbbc_lower, &mut deps.new_matcher_io()));
        }
    }

    #[test]
    fn build_top_level_matcher_missing_args() {
        for arg in &["-iname", "-name", "-type"] {
            let mut config = Config::default();

            if let Err(e) = build_top_level_matcher(&[arg], &mut config) {
                assert!(e.to_string().contains("missing argument to"));
                assert!(e.to_string().contains(arg));
            } else {
                panic!("parsing argument lists that end in -not should fail");
            }
        }
    }

    #[test]
    fn build_top_level_matcher_or_without_expr1() {
        for arg in &["-or", "-o"] {
            let mut config = Config::default();

            if let Err(e) = build_top_level_matcher(&[arg, "-true"], &mut config) {
                assert!(e.to_string().contains("you have used a binary operator"));
            } else {
                panic!("parsing argument list that begins with -or should fail");
            }
        }
    }

    #[test]
    fn build_top_level_matcher_or_without_expr2() {
        for arg in &["-or", "-o"] {
            let mut config = Config::default();

            if let Err(e) = build_top_level_matcher(&["-true", arg], &mut config) {
                assert!(e.to_string().contains("expected an expression"));
            } else {
                panic!("parsing argument list that ends with -or should fail");
            }
        }
    }

    #[test]
    fn build_top_level_matcher_and_without_expr1() {
        let mut config = Config::default();

        if let Err(e) = build_top_level_matcher(&["-a", "-true"], &mut config) {
            assert!(e.to_string().contains("you have used a binary operator"));
        } else {
            panic!("parsing argument list that begins with -a should fail");
        }
    }

    #[test]
    fn build_top_level_matcher_and_without_expr2() {
        let mut config = Config::default();

        if let Err(e) = build_top_level_matcher(&["-true", "-a"], &mut config) {
            assert!(e.to_string().contains("expected an expression"));
        } else {
            panic!("parsing argument list that ends with -or should fail");
        }
    }

    #[test]
    fn build_top_level_matcher_dash_a_works() {
        for arg in &["-a", "-and"] {
            let abbbc = get_dir_entry_for("./test_data/simple", "abbbc");
            let mut config = Config::default();
            let deps = FakeDependencies::new();

            // build a matcher using an explicit -a argument
            let matcher = build_top_level_matcher(&["-true", arg, "-true"], &mut config).unwrap();
            assert!(matcher.matches(&abbbc, &mut deps.new_matcher_io()));
            assert_eq!(
                deps.get_output_as_string(),
                fix_up_slashes("./test_data/simple/abbbc\n")
            );
        }
    }

    #[test]
    fn build_top_level_matcher_or_works() {
        let abbbc = get_dir_entry_for("./test_data/simple", "abbbc");
        for args in &[
            ["-true", "-o", "-false"],
            ["-false", "-o", "-true"],
            ["-true", "-o", "-true"],
        ] {
            let mut config = Config::default();
            let deps = FakeDependencies::new();

            let matcher = build_top_level_matcher(args, &mut config).unwrap();

            assert!(matcher.matches(&abbbc, &mut deps.new_matcher_io()));
            assert_eq!(
                deps.get_output_as_string(),
                fix_up_slashes("./test_data/simple/abbbc\n")
            );
        }

        let mut config = Config::default();
        let deps = FakeDependencies::new();

        let matcher = build_top_level_matcher(&["-false", "-o", "-false"], &mut config).unwrap();

        assert!(!matcher.matches(&abbbc, &mut deps.new_matcher_io()));
        assert_eq!(deps.get_output_as_string(), "");
    }

    #[test]
    fn build_top_level_matcher_and_works() {
        let abbbc = get_dir_entry_for("./test_data/simple", "abbbc");
        for args in &[
            ["-true", "-false"],
            ["-false", "-true"],
            ["-false", "-false"],
        ] {
            let mut config = Config::default();
            let deps = FakeDependencies::new();

            let matcher = build_top_level_matcher(args, &mut config).unwrap();

            assert!(!matcher.matches(&abbbc, &mut deps.new_matcher_io()));
            assert_eq!(deps.get_output_as_string(), "");
        }

        let mut config = Config::default();
        let deps = FakeDependencies::new();

        let matcher = build_top_level_matcher(&["-true", "-true"], &mut config).unwrap();

        assert!(matcher.matches(&abbbc, &mut deps.new_matcher_io()));
        assert_eq!(
            deps.get_output_as_string(),
            fix_up_slashes("./test_data/simple/abbbc\n")
        );
    }

    #[test]
    fn build_top_level_matcher_list_works() {
        let abbbc = get_dir_entry_for("./test_data/simple", "abbbc");
        let args = ["-true", "-print", "-false", ",", "-print", "-false"];
        let mut config = Config::default();
        let deps = FakeDependencies::new();

        let matcher = build_top_level_matcher(&args, &mut config).unwrap();

        // final matcher returns false, so list matcher should too
        assert!(!matcher.matches(&abbbc, &mut deps.new_matcher_io()));
        // two print matchers means doubled output
        assert_eq!(
            deps.get_output_as_string(),
            fix_up_slashes("./test_data/simple/abbbc\n./test_data/simple/abbbc\n")
        );
    }

    #[test]
    fn build_top_level_matcher_list_without_expr1() {
        let mut config = Config::default();

        if let Err(e) = build_top_level_matcher(&[",", "-true"], &mut config) {
            assert!(e.to_string().contains("you have used a binary operator"));
        } else {
            panic!("parsing argument list that begins with , should fail");
        }

        if let Err(e) = build_top_level_matcher(&["-true", "-o", ",", "-true"], &mut config) {
            assert!(e.to_string().contains("you have used a binary operator"));
        } else {
            panic!("parsing argument list that contains '-o  ,' should fail");
        }
    }

    #[test]
    fn build_top_level_matcher_list_without_expr2() {
        let mut config = Config::default();

        if let Err(e) = build_top_level_matcher(&["-true", ","], &mut config) {
            assert!(e.to_string().contains("expected an expression"));
        } else {
            panic!("parsing argument list that ends with , should fail");
        }
    }

    #[test]
    fn build_top_level_matcher_not_enough_brackets() {
        let mut config = Config::default();

        if let Err(e) = build_top_level_matcher(&["-true", "("], &mut config) {
            assert!(e.to_string().contains("I was expecting to find a ')'"));
        } else {
            panic!("parsing argument list with not enough closing brackets should fail");
        }
    }

    #[test]
    fn build_top_level_matcher_too_many_brackets() {
        let mut config = Config::default();

        if let Err(e) = build_top_level_matcher(
            &["-type", "f", "(", "-name", "*.txt", ")", ")"],
            &mut config,
        ) {
            assert!(e.to_string().contains("too many ')'"));
        } else {
            panic!("parsing argument list with too many closing brackets should fail");
        }
    }

    #[test]
    fn build_top_level_matcher_can_use_bracket_as_arg() {
        let mut config = Config::default();
        // make sure that if we use a bracket as an argument (e.g. to -name)
        // then it isn't viewed as a bracket
        build_top_level_matcher(&["-name", "("], &mut config).unwrap();
        build_top_level_matcher(&["-name", ")"], &mut config).unwrap();
    }

    #[test]
    fn build_top_level_matcher_brackets_work() {
        let abbbc = get_dir_entry_for("./test_data/simple", "abbbc");
        // same as true | ( false & false) = true
        let args_without = ["-true", "-o", "-false", "-false"];
        // same as (true | false) & false = false
        let args_with = ["(", "-true", "-o", "-false", ")", "-false"];
        let mut config = Config::default();
        let deps = FakeDependencies::new();

        {
            let matcher = build_top_level_matcher(&args_without, &mut config).unwrap();
            assert!(matcher.matches(&abbbc, &mut deps.new_matcher_io()));
        }
        {
            let matcher = build_top_level_matcher(&args_with, &mut config).unwrap();
            assert!(!matcher.matches(&abbbc, &mut deps.new_matcher_io()));
        }
    }

    #[test]
    fn build_top_level_matcher_not_and_brackets_work() {
        let abbbc = get_dir_entry_for("./test_data/simple", "abbbc");
        // same as (true & !(false)) | true = true
        let args_without = ["-true", "-not", "-false", "-o", "-true"];
        // same as true & !(false | true) = false
        let args_with = ["-true", "-not", "(", "-false", "-o", "-true", ")"];
        let mut config = Config::default();
        let deps = FakeDependencies::new();

        {
            let matcher = build_top_level_matcher(&args_without, &mut config).unwrap();
            assert!(matcher.matches(&abbbc, &mut deps.new_matcher_io()));
        }
        {
            let matcher = build_top_level_matcher(&args_with, &mut config).unwrap();
            assert!(!matcher.matches(&abbbc, &mut deps.new_matcher_io()));
        }
    }

    #[test]
    fn build_top_level_matcher_expression_empty_parentheses() {
        let mut config = Config::default();

        if let Err(e) = build_top_level_matcher(&["-true", "(", ")"], &mut config) {
            assert!(e.to_string().contains("empty parentheses are not allowed"));
        } else {
            panic!("parsing argument list with empty parentheses in an expression should fail");
        }
    }

    #[test]
    fn build_top_level_matcher_follow_config() {
        let mut config = Config::default();

        build_top_level_matcher(&["-follow"], &mut config).unwrap();

        assert_eq!(config.follow, Follow::Always);
    }

    #[test]
    fn comparable_value_matches() {
        assert!(
            !ComparableValue::LessThan(0).matches(0),
            "0 should not be less than 0"
        );
        assert!(
            ComparableValue::LessThan(u64::MAX).matches(0),
            "0 should be less than max_value"
        );
        assert!(
            !ComparableValue::LessThan(0).matches(u64::MAX),
            "max_value should not be less than 0"
        );
        assert!(
            !ComparableValue::LessThan(u64::MAX).matches(u64::MAX),
            "max_value should not be less than max_value"
        );

        assert!(
            ComparableValue::EqualTo(0).matches(0),
            "0 should be equal to 0"
        );
        assert!(
            !ComparableValue::EqualTo(u64::MAX).matches(0),
            "0 should not be equal to max_value"
        );
        assert!(
            !ComparableValue::EqualTo(0).matches(u64::MAX),
            "max_value should not be equal to 0"
        );
        assert!(
            ComparableValue::EqualTo(u64::MAX).matches(u64::MAX),
            "max_value should be equal to max_value"
        );

        assert!(
            !ComparableValue::MoreThan(0).matches(0),
            "0 should not be more than 0"
        );
        assert!(
            !ComparableValue::MoreThan(u64::MAX).matches(0),
            "0 should not be more than max_value"
        );
        assert!(
            ComparableValue::MoreThan(0).matches(u64::MAX),
            "max_value should be more than 0"
        );
        assert!(
            !ComparableValue::MoreThan(u64::MAX).matches(u64::MAX),
            "max_value should not be more than max_value"
        );
    }

    #[test]
    fn comparable_value_imatches() {
        assert!(
            !ComparableValue::LessThan(0).imatches(0),
            "0 should not be less than 0"
        );
        assert!(
            ComparableValue::LessThan(u64::MAX).imatches(0),
            "0 should be less than max_value"
        );
        assert!(
            !ComparableValue::LessThan(0).imatches(i64::MAX),
            "max_value should not be less than 0"
        );
        assert!(
            ComparableValue::LessThan(u64::MAX).imatches(i64::MAX),
            "max_value should be less than max_value"
        );
        assert!(
            ComparableValue::LessThan(0).imatches(i64::MIN),
            "min_value should be less than 0"
        );
        assert!(
            ComparableValue::LessThan(u64::MAX).imatches(i64::MIN),
            "min_value should be less than max_value"
        );

        assert!(
            ComparableValue::EqualTo(0).imatches(0),
            "0 should be equal to 0"
        );
        assert!(
            !ComparableValue::EqualTo(u64::MAX).imatches(0),
            "0 should not be equal to max_value"
        );
        assert!(
            !ComparableValue::EqualTo(0).imatches(i64::MAX),
            "max_value should not be equal to 0"
        );
        assert!(
            !ComparableValue::EqualTo(u64::MAX).imatches(i64::MAX),
            "max_value should not be equal to i64::max_value"
        );
        assert!(
            ComparableValue::EqualTo(i64::MAX as u64).imatches(i64::MAX),
            "i64::max_value should be equal to i64::max_value"
        );
        assert!(
            !ComparableValue::EqualTo(0).imatches(i64::MIN),
            "min_value should not be equal to 0"
        );
        assert!(
            !ComparableValue::EqualTo(u64::MAX).imatches(i64::MIN),
            "min_value should not be equal to max_value"
        );

        assert!(
            !ComparableValue::MoreThan(0).imatches(0),
            "0 should not be more than 0"
        );
        assert!(
            !ComparableValue::MoreThan(u64::MAX).imatches(0),
            "0 should not be more than max_value"
        );
        assert!(
            ComparableValue::MoreThan(0).imatches(i64::MAX),
            "max_value should be more than 0"
        );
        assert!(
            !ComparableValue::MoreThan(u64::MAX).imatches(i64::MAX),
            "max_value should not be more than max_value"
        );
        assert!(
            !ComparableValue::MoreThan(0).imatches(i64::MIN),
            "min_value should not be more than 0"
        );
        assert!(
            !ComparableValue::MoreThan(u64::MAX).imatches(i64::MIN),
            "min_value should not be more than max_value"
        );
    }

    #[test]
    fn build_top_level_matcher_bad_ctime_value() {
        let mut config = Config::default();

        if let Err(e) = build_top_level_matcher(&["-ctime", "-123."], &mut config) {
            assert!(
                e.to_string().contains("Expected a decimal integer"),
                "bad description: {e}"
            );
        } else {
            panic!("parsing a bad ctime value should fail");
        }
    }

    #[test]
    fn build_top_level_exec_not_enough_args() {
        let mut config = Config::default();

        if let Err(e) = build_top_level_matcher(&["-exec"], &mut config) {
            assert!(e.to_string().contains("missing argument"));
        } else {
            panic!("parsing argument list with exec and no executable or semi-colon should fail");
        }

        if let Err(e) = build_top_level_matcher(&["-exec", ";"], &mut config) {
            assert!(e.to_string().contains("missing argument"));
        } else {
            panic!("parsing argument list with exec and no executable should fail");
        }

        if let Err(e) = build_top_level_matcher(&["-exec", "foo"], &mut config) {
            assert!(e.to_string().contains("missing argument"));
        } else {
            panic!("parsing argument list with exec and no executable should fail");
        }
    }

    #[test]
    fn build_top_level_exec_should_eat_args() {
        let mut config = Config::default();
        build_top_level_matcher(&["-exec", "foo", "-o", "(", ";"], &mut config)
            .expect("parsing argument list with exec that takes brackets and -os should work");
    }

    #[test]
    fn build_top_level_exec_plus_semicolon() {
        let mut config = Config::default();
        build_top_level_matcher(&["-exec", "foo", "{}", "foo", "+", ";"], &mut config)
            .expect("only {} + should be considered a multi-exec");
    }

    #[test]
    #[cfg(unix)]
    fn build_top_level_matcher_perm() {
        let abbbc = get_dir_entry_for("./test_data/simple", "abbbc");
        let mut config = Config::default();

        // this should match: abbbc is readable
        let matcher_readable = build_top_level_matcher(&["-perm", "-u+r"], &mut config).unwrap();
        // this shouldn't match: abbbc isn't executable
        let matcher_executable = build_top_level_matcher(&["-perm", "-u+x"], &mut config).unwrap();

        let deps = FakeDependencies::new();
        assert!(matcher_readable.matches(&abbbc, &mut deps.new_matcher_io()));
        assert_eq!(deps.get_output_as_string(), "./test_data/simple/abbbc\n");

        let deps = FakeDependencies::new();
        assert!(!matcher_executable.matches(&abbbc, &mut deps.new_matcher_io()));
        assert_eq!(deps.get_output_as_string(), "");
    }

    #[test]
    #[cfg(unix)]
    fn build_top_level_matcher_perm_bad() {
        let mut config = Config::default();
        if let Err(e) = build_top_level_matcher(&["-perm", "foo"], &mut config) {
            assert!(e.to_string().contains("invalid operator"));
        } else {
            panic!("-perm with bad mode pattern should fail");
        }

        if let Err(e) = build_top_level_matcher(&["-perm"], &mut config) {
            assert!(e.to_string().contains("missing argument"));
        } else {
            panic!("-perm with no mode pattern should fail");
        }
    }

    #[test]
    #[cfg(not(unix))]
    fn build_top_level_matcher_perm_not_unix() {
        let mut config = Config::default();
        if let Err(e) = build_top_level_matcher(&["-perm", "444"], &mut config) {
            assert!(e.to_string().contains("not available"));
        } else {
            panic!("-perm on non-unix systems shouldn't be available");
        }

        if let Err(e) = build_top_level_matcher(&["-perm"], &mut config) {
            assert!(e.to_string().contains("missing argument"));
        } else {
            panic!("-perm with no mode pattern should fail");
        }
    }

    #[test]
    fn convert_exception_arg_to_comparable_value_test() {
        let exception_args = ["1%2", "1%2%3", "1a2", "1%2a", "abc", "-", "+", "%"];

        for arg in exception_args {
            let comparable = convert_arg_to_comparable_value("test", arg);
            assert!(
                comparable.is_err(),
                "{} should be parse to Comparable correctly",
                arg
            );
        }
    }

    #[test]
    fn parse_date_str_to_timestamps_test() {
        let full_date_timestamps = parse_date_str_to_timestamps("jan 01, 2025 00:00:01").unwrap();
        assert!(full_date_timestamps.to_string().contains("1735689601000"));

        let not_include_time_date_timestamps =
            parse_date_str_to_timestamps("jan 01, 2025").unwrap();
        assert!(not_include_time_date_timestamps
            .to_string()
            .contains("1735689600000"));

        // pass if return current time.
        let none_date_timestamps = parse_date_str_to_timestamps("");
        let now_but_zero_hour_min_sec = Utc::now()
            .date_naive()
            .and_hms_opt(0, 0, 0)
            .unwrap()
            .and_utc()
            .timestamp_millis();
        assert_eq!(none_date_timestamps, Some(now_but_zero_hour_min_sec));
    }

    #[test]
    fn parse_str_to_newer_args_test() {
        // test for error case
        let arg = parse_str_to_newer_args("");
        assert!(arg.is_none());

        // test for short options
        // -newer equivalent to -newermm
        let arg = parse_str_to_newer_args("-newer").unwrap();
        assert_eq!(("m".to_string(), "m".to_string()), arg);

        // -anewer equivalent to -neweram
        let arg = parse_str_to_newer_args("-anewer").unwrap();
        assert_eq!(("a".to_string(), "m".to_string()), arg);

        // -cnewer equivalent to - newercm
        let arg = parse_str_to_newer_args("-cnewer").unwrap();
        assert_eq!(("c".to_string(), "m".to_string()), arg);

        let x_options = ["a", "B", "c", "m"];
        let y_options = ["a", "B", "c", "m", "t"];

        for &x in x_options.iter() {
            for &y in &y_options {
                let eq: (String, String) = (String::from(x), String::from(y));
                let arg = parse_str_to_newer_args(&format!("-newer{x}{y}").to_string()).unwrap();
                assert_eq!(eq, arg);
            }
        }
    }

    #[test]
    fn build_top_level_matcher_option_logical() {
        let mut config = Config::default();
        build_top_level_matcher(&["-maxdepth", "0", "-a", "-print"], &mut config)
            .expect("logical operators like -a should work with options");
        assert_eq!(config.max_depth, 0);
    }

    #[test]
    fn build_top_level_matcher_help_invalid() {
        let mut config = Config::default();
        build_top_level_matcher(&["(", "-help", "-a"], &mut config)
            .expect("-help should stop parsing");
        assert!(config.help_requested);
    }

    #[test]
    fn build_top_level_matcher_version_invalid() {
        let mut config = Config::default();
        build_top_level_matcher(&["(", "-version", "-o", ")", ")"], &mut config)
            .expect("-version should stop parsing");
        assert!(config.version_requested);
    }

    #[test]
    fn get_or_create_file_test() {
        use std::fs;

        // remove file if hard link file exist.
        // But you can't delete a file that doesn't exist,
        // so ignore the error returned here.
        let _ = fs::remove_file("test_data/get_or_create_file_test");

        // test create file
        let file = get_or_create_file("test_data/get_or_create_file_test");
        assert!(file.is_ok());

        let file = get_or_create_file("test_data/get_or_create_file_test");
        assert!(file.is_ok());

        // test error when file no permission
        #[cfg(unix)]
        {
            let result = get_or_create_file("/etc/shadow");
            assert!(result.is_err());
        }

        let _ = fs::remove_file("test_data/get_or_create_file_test");
    }
}<|MERGE_RESOLUTION|>--- conflicted
+++ resolved
@@ -464,23 +464,17 @@
                 let file = get_or_create_file(args[i])?;
                 Some(Printer::new(PrintDelimiter::Newline, Some(file)).into_box())
             }
-<<<<<<< HEAD
             "-fprint0" => {
-=======
+                if i >= args.len() - 1 {
+                    return Err(From::from(format!("missing argument to {}", args[i])));
+                }
+                i += 1;
+
+                let file = get_or_create_file(args[i])?;
+                Some(Printer::new(PrintDelimiter::Null, Some(file)).into_box())
             "-ls" => Some(Ls::new(None).into_box()),
             "-fls" => {
->>>>>>> f9d74ada
-                if i >= args.len() - 1 {
-                    return Err(From::from(format!("missing argument to {}", args[i])));
-                }
-                i += 1;
-
-                let file = get_or_create_file(args[i])?;
-<<<<<<< HEAD
-                Some(Printer::new(PrintDelimiter::Null, Some(file)).into_box())
-=======
                 Some(Ls::new(Some(file)).into_box())
->>>>>>> f9d74ada
             }
             "-true" => Some(TrueMatcher.into_box()),
             "-false" => Some(FalseMatcher.into_box()),
