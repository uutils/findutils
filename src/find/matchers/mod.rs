// Copyright 2017 Google Inc.
//
// Use of this source code is governed by a MIT-style
// license that can be found in the LICENSE file or at
// https://opensource.org/licenses/MIT.

mod access;
mod delete;
mod empty;
pub mod exec;
pub mod fs;
mod glob;
mod group;
mod lname;
mod logical_matchers;
mod ls;
mod name;
mod path;
mod perm;
mod printer;
mod printf;
mod prune;
mod quit;
mod regex;
mod samefile;
mod size;
#[cfg(unix)]
mod stat;
pub mod time;
mod type_matcher;
mod user;

use ::regex::Regex;
use chrono::{DateTime, Datelike, NaiveDateTime, Utc};
use fs::FileSystemMatcher;
<<<<<<< HEAD
use ls::Ls;
=======
>>>>>>> 423453ea
use std::fs::File;
use std::path::Path;
use std::time::SystemTime;
use std::{error::Error, str::FromStr};
use walkdir::DirEntry;

use self::access::AccessMatcher;
use self::delete::DeleteMatcher;
use self::empty::EmptyMatcher;
use self::exec::SingleExecMatcher;
use self::group::{GroupMatcher, NoGroupMatcher};
use self::lname::LinkNameMatcher;
use self::logical_matchers::{
    AndMatcherBuilder, FalseMatcher, ListMatcherBuilder, NotMatcher, TrueMatcher,
};
use self::name::NameMatcher;
use self::path::PathMatcher;
use self::perm::PermMatcher;
use self::printer::{PrintDelimiter, Printer};
use self::printf::Printf;
use self::prune::PruneMatcher;
use self::quit::QuitMatcher;
use self::regex::RegexMatcher;
use self::samefile::SameFileMatcher;
use self::size::SizeMatcher;
#[cfg(unix)]
use self::stat::{InodeMatcher, LinksMatcher};
use self::time::{
    FileAgeRangeMatcher, FileTimeMatcher, FileTimeType, NewerMatcher, NewerOptionMatcher,
    NewerOptionType, NewerTimeMatcher,
};
use self::type_matcher::TypeMatcher;
use self::user::{NoUserMatcher, UserMatcher};

use super::{Config, Dependencies};

/// Struct holding references to outputs and any inputs that can't be derived
/// from the file/directory info.
pub struct MatcherIO<'a> {
    should_skip_dir: bool,
    quit: bool,
    deps: &'a dyn Dependencies,
}

impl<'a> MatcherIO<'a> {
    pub fn new(deps: &dyn Dependencies) -> MatcherIO<'_> {
        MatcherIO {
            deps,
            should_skip_dir: false,
            quit: false,
        }
    }

    pub fn mark_current_dir_to_be_skipped(&mut self) {
        self.should_skip_dir = true;
    }

    #[must_use]
    pub fn should_skip_current_dir(&self) -> bool {
        self.should_skip_dir
    }

    pub fn quit(&mut self) {
        self.quit = true;
    }

    #[must_use]
    pub fn should_quit(&self) -> bool {
        self.quit
    }

    #[must_use]
    pub fn now(&self) -> SystemTime {
        self.deps.now()
    }
}

/// A basic interface that can be used to determine whether a directory entry
/// is what's being searched for. To a first order approximation, find consists
/// of building a chain of Matcher objects, and then walking a directory tree,
/// passing each entry to the chain of Matchers.
pub trait Matcher: 'static {
    /// Boxes this matcher as a trait object.
    fn into_box(self) -> Box<dyn Matcher>
    where
        Self: Sized,
    {
        Box::new(self)
    }

    /// Returns whether the given file matches the object's predicate.
    fn matches(&self, file_info: &DirEntry, matcher_io: &mut MatcherIO) -> bool;

    /// Returns whether the matcher has any side-effects (e.g. executing a
    /// command, deleting a file). Iff no such matcher exists in the chain, then
    /// the filename will be printed to stdout. While this is a compile-time
    /// fact for most matchers, it's run-time for matchers that contain a
    /// collection of sub-Matchers.
    fn has_side_effects(&self) -> bool {
        // most matchers don't have side-effects, so supply a default implementation.
        false
    }

    /// Notification that find has finished processing a given directory.
    fn finished_dir(&self, _finished_directory: &Path) {}

    /// Notification that find has finished processing all directories -
    /// allowing for any cleanup that isn't suitable for destructors (e.g.
    /// blocking calls, I/O etc.)
    fn finished(&self) {}
}

impl Matcher for Box<dyn Matcher> {
    fn into_box(self) -> Box<dyn Matcher> {
        self
    }

    fn matches(&self, file_info: &DirEntry, matcher_io: &mut MatcherIO) -> bool {
        (**self).matches(file_info, matcher_io)
    }

    fn has_side_effects(&self) -> bool {
        (**self).has_side_effects()
    }

    fn finished_dir(&self, finished_directory: &Path) {
        (**self).finished_dir(finished_directory);
    }

    fn finished(&self) {
        (**self).finished();
    }
}

pub enum ComparableValue {
    MoreThan(u64),
    EqualTo(u64),
    LessThan(u64),
}

impl ComparableValue {
    fn matches(&self, value: u64) -> bool {
        match *self {
            ComparableValue::MoreThan(limit) => value > limit,
            ComparableValue::EqualTo(limit) => value == limit,
            ComparableValue::LessThan(limit) => value < limit,
        }
    }

    /// same as matches, but takes a signed value
    fn imatches(&self, value: i64) -> bool {
        match *self {
            ComparableValue::MoreThan(limit) => value >= 0 && (value as u64) > limit,
            ComparableValue::EqualTo(limit) => value >= 0 && (value as u64) == limit,
            ComparableValue::LessThan(limit) => value < 0 || (value as u64) < limit,
        }
    }
}

/// Builds a single `AndMatcher` containing the Matcher objects corresponding
/// to the passed in predicate arguments.
pub fn build_top_level_matcher(
    args: &[&str],
    config: &mut Config,
) -> Result<Box<dyn Matcher>, Box<dyn Error>> {
    let (_, top_level_matcher) = (build_matcher_tree(args, config, 0, false))?;

    // if the matcher doesn't have any side-effects, then we default to printing
    if !top_level_matcher.has_side_effects() {
        let mut new_and_matcher = AndMatcherBuilder::new();
        new_and_matcher.new_and_condition(top_level_matcher);
        new_and_matcher.new_and_condition(Printer::new(PrintDelimiter::Newline, None));
        return Ok(new_and_matcher.build());
    }
    Ok(top_level_matcher)
}

/// Helper function for `build_matcher_tree`.
fn are_more_expressions(args: &[&str], index: usize) -> bool {
    (index < args.len() - 1) && args[index + 1] != ")"
}

fn convert_arg_to_number(
    option_name: &str,
    value_as_string: &str,
) -> Result<usize, Box<dyn Error>> {
    match value_as_string.parse::<usize>() {
        Ok(val) => Ok(val),
        _ => Err(From::from(format!(
            "Expected a positive decimal integer argument to {option_name}, but got \
             `{value_as_string}'"
        ))),
    }
}

fn convert_arg_to_comparable_value(
    option_name: &str,
    value_as_string: &str,
) -> Result<ComparableValue, Box<dyn Error>> {
    let re = Regex::new(r"^([+-]?)(\d+)$")?;
    if let Some(groups) = re.captures(value_as_string) {
        if let Ok(val) = groups[2].parse::<u64>() {
            return Ok(match &groups[1] {
                "+" => ComparableValue::MoreThan(val),
                "-" => ComparableValue::LessThan(val),
                _ => ComparableValue::EqualTo(val),
            });
        }
    }
    Err(From::from(format!(
        "Expected a decimal integer (with optional + or - prefix) argument \
         to {option_name}, but got `{value_as_string}'"
    )))
}

fn convert_arg_to_comparable_value_and_suffix(
    option_name: &str,
    value_as_string: &str,
) -> Result<(ComparableValue, String), Box<dyn Error>> {
    let re = Regex::new(r"([+-]?)(\d+)(.*)$")?;
    if let Some(groups) = re.captures(value_as_string) {
        if let Ok(val) = groups[2].parse::<u64>() {
            return Ok((
                match &groups[1] {
                    "+" => ComparableValue::MoreThan(val),
                    "-" => ComparableValue::LessThan(val),
                    _ => ComparableValue::EqualTo(val),
                },
                groups[3].to_string(),
            ));
        }
    }
    Err(From::from(format!(
        "Expected a decimal integer (with optional + or - prefix) and \
         (optional suffix) argument to {option_name}, but got `{value_as_string}'"
    )))
}

/// This is a function that converts a specific string format into a timestamp.
/// It allows converting a time string of
/// "(week abbreviation) (date), (year) (time)" to a Unix timestamp.
/// such as: "jan 01, 2025 00:00:01" -> 1735689601000
/// When (time) is not provided, it will be automatically filled in as 00:00:00
/// such as: "jan 01, 2025" = "jan 01, 2025 00:00:00" -> 1735689600000
fn parse_date_str_to_timestamps(date_str: &str) -> Option<i64> {
    let regex_pattern =
        r"^(?P<month_day>\w{3} \d{2})?(?:, (?P<year>\d{4}))?(?: (?P<time>\d{2}:\d{2}:\d{2}))?$";
    let re = Regex::new(regex_pattern);

    if let Some(captures) = re.ok()?.captures(date_str) {
        let now = Utc::now();
        let month_day = captures
            .get(1)
            .map_or(format!("{} {}", now.format("%b"), now.format("%d")), |m| {
                m.as_str().to_string()
            });
        // If no year input.
        let year = captures
            .get(2)
            .map_or(now.year(), |m| m.as_str().parse().unwrap());
        // If the user does not enter a specific time, it will be filled with 0
        let time_str = captures.get(3).map_or("00:00:00", |m| m.as_str());
        let date_time_str = format!("{month_day}, {year} {time_str}");
        let datetime = NaiveDateTime::parse_from_str(&date_time_str, "%b %d, %Y %H:%M:%S").ok()?;
        let utc_datetime = DateTime::<Utc>::from_naive_utc_and_offset(datetime, Utc);
        Some(utc_datetime.timestamp_millis())
    } else {
        None
    }
}

/// This function implements the function of matching substrings of
/// X and Y from the -newerXY string.
/// X and Y are constrained to a/B/c/m and t.
/// such as: "-neweraB" -> Some(a, B) "-neweraD" -> None
///
/// Additionally, there is support for the -anewer and -cnewer short arguments. as follows:
/// 1. -anewer is equivalent to -neweram
/// 2. -cnewer is equivalent to - newercm
///
/// If -newer is used it will be resolved to -newermm.
fn parse_str_to_newer_args(input: &str) -> Option<(String, String)> {
    if input.is_empty() {
        return None;
    }

    if input == "-newer" {
        return Some(("m".to_string(), "m".to_string()));
    }

    if input == "-anewer" {
        return Some(("a".to_string(), "m".to_string()));
    }

    if input == "-cnewer" {
        return Some(("c".to_string(), "m".to_string()));
    }

    let re = Regex::new(r"-newer([aBcm])([aBcmt])").unwrap();
    if let Some(captures) = re.captures(input) {
        let x = captures.get(1)?.as_str().to_string();
        let y = captures.get(2)?.as_str().to_string();
        Some((x, y))
    } else {
        None
    }
}

/// Creates a file if it doesn't exist.
/// If it does exist, it will be overwritten.
fn get_or_create_file(path: &str) -> Result<File, Box<dyn Error>> {
    let file = File::create(path)?;
    Ok(file)
}

/// The main "translate command-line args into a matcher" function. Will call
/// itself recursively if it encounters an opening bracket. A successful return
/// consists of a tuple containing the new index into the args array to use (if
/// called recursively) and the resulting matcher.
fn build_matcher_tree(
    args: &[&str],
    config: &mut Config,
    arg_index: usize,
    mut expecting_bracket: bool,
) -> Result<(usize, Box<dyn Matcher>), Box<dyn Error>> {
    let mut top_level_matcher = ListMatcherBuilder::new();

    let mut regex_type = regex::RegexType::default();

    // can't use getopts for a variety or reasons:
    // order of arguments is important
    // arguments can start with + as well as -
    // multiple-character flags don't start with a double dash
    let mut i = arg_index;
    let mut invert_next_matcher = false;
    while i < args.len() {
        let possible_submatcher = match args[i] {
            "-print" => Some(Printer::new(PrintDelimiter::Newline, None).into_box()),
            "-print0" => Some(Printer::new(PrintDelimiter::Null, None).into_box()),
            "-printf" => {
                if i >= args.len() - 1 {
                    return Err(From::from(format!("missing argument to {}", args[i])));
                }
                i += 1;
                Some(Printf::new(args[i])?.into_box())
            }
<<<<<<< HEAD
            "-ls" => Some(Ls::new(None).into_box()),
            "-fls" => {
=======
            "-fprint" => {
>>>>>>> 423453ea
                if i >= args.len() - 1 {
                    return Err(From::from(format!("missing argument to {}", args[i])));
                }
                i += 1;

                let file = get_or_create_file(args[i])?;
<<<<<<< HEAD
                Some(Ls::new(Some(file)).into_box())
=======
                Some(Printer::new(PrintDelimiter::Newline, Some(file)).into_box())
>>>>>>> 423453ea
            }
            "-true" => Some(TrueMatcher.into_box()),
            "-false" => Some(FalseMatcher.into_box()),
            "-lname" | "-ilname" => {
                if i >= args.len() - 1 {
                    return Err(From::from(format!("missing argument to {}", args[i])));
                }
                i += 1;
                Some(LinkNameMatcher::new(args[i], args[i - 1].starts_with("-i")).into_box())
            }
            "-name" | "-iname" => {
                if i >= args.len() - 1 {
                    return Err(From::from(format!("missing argument to {}", args[i])));
                }
                i += 1;
                Some(NameMatcher::new(args[i], args[i - 1].starts_with("-i")).into_box())
            }
            "-path" | "-ipath" | "-wholename" | "-iwholename" => {
                if i >= args.len() - 1 {
                    return Err(From::from(format!("missing argument to {}", args[i])));
                }
                i += 1;
                Some(PathMatcher::new(args[i], args[i - 1].starts_with("-i")).into_box())
            }
            "-readable" => Some(AccessMatcher::Readable.into_box()),
            "-regextype" => {
                if i >= args.len() - 1 {
                    return Err(From::from(format!("missing argument to {}", args[i])));
                }
                i += 1;
                regex_type = regex::RegexType::from_str(args[i])?;
                Some(TrueMatcher.into_box())
            }
            "-regex" => {
                if i >= args.len() - 1 {
                    return Err(From::from(format!("missing argument to {}", args[i])));
                }
                i += 1;
                Some(RegexMatcher::new(regex_type, args[i], false)?.into_box())
            }
            "-iregex" => {
                if i >= args.len() - 1 {
                    return Err(From::from(format!("missing argument to {}", args[i])));
                }
                i += 1;
                Some(RegexMatcher::new(regex_type, args[i], true)?.into_box())
            }
            "-type" => {
                if i >= args.len() - 1 {
                    return Err(From::from(format!("missing argument to {}", args[i])));
                }
                i += 1;
                Some(TypeMatcher::new(args[i])?.into_box())
            }
            "-fstype" => {
                if i >= args.len() - 1 {
                    return Err(From::from(format!("missing argument to {}", args[i])));
                }
                i += 1;
                Some(FileSystemMatcher::new(args[i].to_string()).into_box())
            }
            "-delete" => {
                // -delete implicitly requires -depth
                config.depth_first = true;
                Some(DeleteMatcher::new().into_box())
            }
            "-newer" => {
                if i >= args.len() - 1 {
                    return Err(From::from(format!("missing argument to {}", args[i])));
                }
                i += 1;
                Some(NewerMatcher::new(args[i])?.into_box())
            }
            "-mtime" | "-atime" | "-ctime" => {
                if i >= args.len() - 1 {
                    return Err(From::from(format!("missing argument to {}", args[i])));
                }
                let file_time_type = match args[i] {
                    "-atime" => FileTimeType::Accessed,
                    "-ctime" => FileTimeType::Changed,
                    "-mtime" => FileTimeType::Modified,
                    // This shouldn't be possible. We've already checked the value
                    // is one of those three values.
                    _ => unreachable!("Encountered unexpected value {}", args[i]),
                };
                let days = convert_arg_to_comparable_value(args[i], args[i + 1])?;
                i += 1;
                Some(FileTimeMatcher::new(file_time_type, days, config.today_start).into_box())
            }
            "-amin" | "-cmin" | "-mmin" => {
                if i >= args.len() - 1 {
                    return Err(From::from(format!("missing argument to {}", args[i])));
                }
                let file_time_type = match args[i] {
                    "-amin" => FileTimeType::Accessed,
                    "-cmin" => FileTimeType::Changed,
                    "-mmin" => FileTimeType::Modified,
                    _ => unreachable!("Encountered unexpected value {}", args[i]),
                };
                let minutes = convert_arg_to_comparable_value(args[i], args[i + 1])?;
                i += 1;
                Some(
                    FileAgeRangeMatcher::new(file_time_type, minutes, config.today_start)
                        .into_box(),
                )
            }
            "-size" => {
                if i >= args.len() - 1 {
                    return Err(From::from(format!("missing argument to {}", args[i])));
                }
                let (size, unit) =
                    convert_arg_to_comparable_value_and_suffix(args[i], args[i + 1])?;
                i += 1;
                Some(SizeMatcher::new(size, &unit)?.into_box())
            }
            "-empty" => Some(EmptyMatcher::new().into_box()),
            "-exec" | "-execdir" => {
                let mut arg_index = i + 1;
                while arg_index < args.len() && args[arg_index] != ";" {
                    if args[arg_index - 1] == "{}" && args[arg_index] == "+" {
                        // MultiExecMatcher isn't written yet
                        return Err(From::from(format!(
                            "{} [args...] + isn't supported yet. \
                             Only {} [args...] ;",
                            args[i], args[i]
                        )));
                    }
                    arg_index += 1;
                }
                if arg_index < i + 2 || arg_index == args.len() {
                    // at the minimum we need the executable and the ';'
                    return Err(From::from(format!("missing argument to {}", args[i])));
                }
                let expression = args[i];
                let executable = args[i + 1];
                let exec_args = &args[i + 2..arg_index];
                i = arg_index;
                Some(
                    SingleExecMatcher::new(executable, exec_args, expression == "-execdir")?
                        .into_box(),
                )
            }
            #[cfg(unix)]
            "-inum" => {
                if i >= args.len() - 1 {
                    return Err(From::from(format!("missing argument to {}", args[i])));
                }
                let inum = convert_arg_to_comparable_value(args[i], args[i + 1])?;
                i += 1;
                Some(InodeMatcher::new(inum).into_box())
            }
            #[cfg(not(unix))]
            "-inum" => {
                return Err(From::from(
                    "Inode numbers are not available on this platform",
                ));
            }
            #[cfg(unix)]
            "-links" => {
                if i >= args.len() - 1 {
                    return Err(From::from(format!("missing argument to {}", args[i])));
                }
                let inum = convert_arg_to_comparable_value(args[i], args[i + 1])?;
                i += 1;
                Some(LinksMatcher::new(inum).into_box())
            }
            #[cfg(not(unix))]
            "-links" => {
                return Err(From::from("Link counts are not available on this platform"));
            }
            "-samefile" => {
                if i >= args.len() - 1 {
                    return Err(From::from(format!("missing argument to {}", args[i])));
                }
                i += 1;
                let path = args[i];
                let matcher = SameFileMatcher::new(path).map_err(|e| format!("{path}: {e}"))?;
                Some(matcher.into_box())
            }
            "-user" => {
                if i >= args.len() - 1 {
                    return Err(From::from(format!("missing argument to {}", args[i])));
                }

                let user = args[i + 1];

                if user.is_empty() {
                    return Err(From::from("The argument to -user should not be empty"));
                }

                i += 1;
                let matcher = UserMatcher::from_user_name(user);
                match matcher.uid() {
                    Some(_) => Some(matcher.into_box()),
                    None => {
                        return Err(From::from(format!(
                            "{} is not the name of a known user",
                            user
                        )))
                    }
                }
            }
            "-nouser" => Some(NoUserMatcher {}.into_box()),
            "-uid" => {
                if i >= args.len() - 1 {
                    return Err(From::from(format!("missing argument to {}", args[i])));
                }
                // check if the argument is a number
                let uid = args[i + 1].parse::<u32>();
                if uid.is_err() {
                    return Err(From::from(format!("{} is not a number", args[i + 1])));
                }
                i += 1;
                Some(UserMatcher::from_uid(uid.unwrap()).into_box())
            }
            "-group" => {
                if i >= args.len() - 1 {
                    return Err(From::from(format!("missing argument to {}", args[i])));
                }

                let group = args[i + 1];

                if group.is_empty() {
                    return Err(From::from(
                        "Argument to -group is empty, but should be a group name",
                    ));
                }

                i += 1;
                let matcher = GroupMatcher::from_group_name(group);
                match matcher.gid() {
                    Some(_) => Some(matcher.into_box()),
                    None => {
                        return Err(From::from(format!(
                            "{} is not the name of an existing group",
                            group
                        )))
                    }
                }
            }
            "-nogroup" => Some(NoGroupMatcher {}.into_box()),
            "-gid" => {
                if i >= args.len() - 1 {
                    return Err(From::from(format!("missing argument to {}", args[i])));
                }
                // check if the argument is a number
                let gid = args[i + 1].parse::<u32>();
                if gid.is_err() {
                    return Err(From::from(format!(
                        "find: invalid argument `{}' to `-gid'",
                        args[i + 1]
                    )));
                }
                i += 1;
                Some(GroupMatcher::from_gid(gid.unwrap()).into_box())
            }
            "-executable" => Some(AccessMatcher::Executable.into_box()),
            "-perm" => {
                if i >= args.len() - 1 {
                    return Err(From::from(format!("missing argument to {}", args[i])));
                }
                i += 1;
                Some(PermMatcher::new(args[i])?.into_box())
            }
            "-prune" => Some(PruneMatcher::new().into_box()),
            "-quit" => Some(QuitMatcher.into_box()),
            "-writable" => Some(AccessMatcher::Writable.into_box()),
            "-not" | "!" => {
                if !are_more_expressions(args, i) {
                    return Err(From::from(format!(
                        "expected an expression after {}",
                        args[i]
                    )));
                }
                invert_next_matcher = !invert_next_matcher;
                None
            }
            "-and" | "-a" => {
                if !are_more_expressions(args, i) {
                    return Err(From::from(format!(
                        "expected an expression after {}",
                        args[i]
                    )));
                }
                top_level_matcher.check_new_and_condition()?;
                None
            }
            "-or" | "-o" => {
                if !are_more_expressions(args, i) {
                    return Err(From::from(format!(
                        "expected an expression after {}",
                        args[i]
                    )));
                }
                top_level_matcher.new_or_condition(args[i])?;
                None
            }
            "," => {
                if !are_more_expressions(args, i) {
                    return Err(From::from(format!(
                        "expected an expression after {}",
                        args[i]
                    )));
                }
                top_level_matcher.new_list_condition()?;
                None
            }
            "(" => {
                let (new_arg_index, sub_matcher) = build_matcher_tree(args, config, i + 1, true)?;
                i = new_arg_index;
                Some(sub_matcher)
            }
            ")" => {
                if !expecting_bracket {
                    return Err(From::from("you have too many ')'"));
                }

                let bracket = args[i - 1];
                if bracket == "(" {
                    return Err(From::from(
                        "invalid expression; empty parentheses are not allowed.",
                    ));
                }

                return Ok((i, top_level_matcher.build()));
            }
            "-daystart" => {
                config.today_start = true;
                Some(TrueMatcher.into_box())
            }
            "-noleaf" => {
                // No change of behavior
                config.no_leaf_dirs = true;
                Some(TrueMatcher.into_box())
            }
            "-d" | "-depth" => {
                // TODO add warning if it appears after actual testing criterion
                config.depth_first = true;
                Some(TrueMatcher.into_box())
            }
            "-mount" | "-xdev" => {
                // TODO add warning if it appears after actual testing criterion
                config.same_file_system = true;
                Some(TrueMatcher.into_box())
            }
            "-sorted" => {
                // TODO add warning if it appears after actual testing criterion
                config.sorted_output = true;
                Some(TrueMatcher.into_box())
            }
            "-maxdepth" => {
                if i >= args.len() - 1 {
                    return Err(From::from(format!("missing argument to {}", args[i])));
                }
                config.max_depth = convert_arg_to_number(args[i], args[i + 1])?;
                i += 1;
                Some(TrueMatcher.into_box())
            }
            "-mindepth" => {
                if i >= args.len() - 1 {
                    return Err(From::from(format!("missing argument to {}", args[i])));
                }
                config.min_depth = convert_arg_to_number(args[i], args[i + 1])?;
                i += 1;
                Some(TrueMatcher.into_box())
            }
            "-help" | "--help" => {
                config.help_requested = true;
                None
            }
            "-version" | "--version" => {
                config.version_requested = true;
                None
            }

            _ => {
                match parse_str_to_newer_args(args[i]) {
                    Some((x_option, y_option)) => {
                        if i >= args.len() - 1 {
                            return Err(From::from(format!("missing argument to {}", args[i])));
                        }
                        #[cfg(target_os = "linux")]
                        if x_option == "B" {
                            return Err(From::from("find: This system does not provide a way to find the birth time of a file."));
                        }
                        if y_option == "t" {
                            let time = args[i + 1];
                            let newer_time_type = NewerOptionType::from_str(x_option.as_str());
                            // Convert args to unix timestamps. (expressed in numeric types)
                            let comparable_time = match parse_date_str_to_timestamps(time) {
                                Some(timestamp) => timestamp,
                                None => {
                                    return Err(From::from(format!(
                                        "find: I cannot figure out how to interpret ‘{}’ as a date or time",
                                        args[i + 1]
                                    )))
                                }
                            };
                            i += 1;
                            Some(NewerTimeMatcher::new(newer_time_type, comparable_time).into_box())
                        } else {
                            let file_path = args[i + 1];
                            i += 1;
                            Some(NewerOptionMatcher::new(x_option, y_option, file_path)?.into_box())
                        }
                    }
                    None => return Err(From::from(format!("Unrecognized flag: '{}'", args[i]))),
                }
            }
        };
        i += 1;
        if config.help_requested || config.version_requested {
            // Ignore anything, even invalid expressions, after -help/-version
            expecting_bracket = false;
            break;
        }
        if let Some(submatcher) = possible_submatcher {
            if invert_next_matcher {
                top_level_matcher.new_and_condition(NotMatcher::new(submatcher));
                invert_next_matcher = false;
            } else {
                top_level_matcher.new_and_condition(submatcher);
            }
        }
    }
    if expecting_bracket {
        return Err(From::from(
            "invalid expression; I was expecting to find a ')' somewhere but \
             did not see one.",
        ));
    }
    Ok((i, top_level_matcher.build()))
}

#[cfg(test)]
mod tests {
    use super::*;
    use crate::find::tests::fix_up_slashes;
    use crate::find::tests::FakeDependencies;
    use walkdir::WalkDir;

    /// Helper function for tests to get a `DirEntry` object. directory should
    /// probably be a string starting with `test_data/` (cargo's tests run with
    /// a working directory set to the root findutils folder).
    pub fn get_dir_entry_for(directory: &str, filename: &str) -> DirEntry {
        for wrapped_dir_entry in WalkDir::new(fix_up_slashes(directory)) {
            let dir_entry = wrapped_dir_entry.unwrap();
            if dir_entry
                .path()
                .strip_prefix(directory)
                .unwrap()
                .to_string_lossy()
                == fix_up_slashes(filename)
            {
                return dir_entry;
            }
        }
        panic!("Couldn't find {filename} in {directory}");
    }

    #[test]
    fn build_top_level_matcher_name() {
        let abbbc_lower = get_dir_entry_for("./test_data/simple", "abbbc");
        let abbbc_upper = get_dir_entry_for("./test_data/simple/subdir", "ABBBC");
        let mut config = Config::default();
        let deps = FakeDependencies::new();

        let matcher = build_top_level_matcher(&["-name", "a*c"], &mut config).unwrap();

        assert!(matcher.matches(&abbbc_lower, &mut deps.new_matcher_io()));
        assert!(!matcher.matches(&abbbc_upper, &mut deps.new_matcher_io()));
        assert_eq!(
            deps.get_output_as_string(),
            fix_up_slashes("./test_data/simple/abbbc\n")
        );
    }

    #[test]
    fn build_top_level_matcher_iname() {
        let abbbc_lower = get_dir_entry_for("./test_data/simple", "abbbc");
        let abbbc_upper = get_dir_entry_for("./test_data/simple/subdir", "ABBBC");
        let mut config = Config::default();
        let deps = FakeDependencies::new();

        let matcher = build_top_level_matcher(&["-iname", "a*c"], &mut config).unwrap();

        assert!(matcher.matches(&abbbc_lower, &mut deps.new_matcher_io()));
        assert!(matcher.matches(&abbbc_upper, &mut deps.new_matcher_io()));
        assert_eq!(
            deps.get_output_as_string(),
            fix_up_slashes("./test_data/simple/abbbc\n./test_data/simple/subdir/ABBBC\n")
        );
    }

    #[test]
    fn build_top_level_matcher_not() {
        for arg in &["-not", "!"] {
            let abbbc_lower = get_dir_entry_for("./test_data/simple", "abbbc");
            let mut config = Config::default();
            let deps = FakeDependencies::new();

            let matcher =
                build_top_level_matcher(&[arg, "-name", "does_not_exist"], &mut config).unwrap();

            assert!(matcher.matches(&abbbc_lower, &mut deps.new_matcher_io()));
            assert_eq!(
                deps.get_output_as_string(),
                fix_up_slashes("./test_data/simple/abbbc\n")
            );
        }
    }

    #[test]
    fn build_top_level_matcher_not_needs_expression() {
        for arg in &["-not", "!"] {
            let mut config = Config::default();

            if let Err(e) = build_top_level_matcher(&[arg], &mut config) {
                assert!(e.to_string().contains("expected an expression"));
            } else {
                panic!("parsing argument lists that end in -not should fail");
            }
        }
    }

    #[test]
    fn build_top_level_matcher_not_double_negation() {
        for arg in &["-not", "!"] {
            let abbbc_lower = get_dir_entry_for("./test_data/simple", "abbbc");
            let mut config = Config::default();
            let deps = FakeDependencies::new();

            let matcher =
                build_top_level_matcher(&[arg, arg, "-name", "abbbc"], &mut config).unwrap();

            assert!(matcher.matches(&abbbc_lower, &mut deps.new_matcher_io()));
            assert_eq!(
                deps.get_output_as_string(),
                fix_up_slashes("./test_data/simple/abbbc\n")
            );

            config = Config::default();
            let matcher =
                build_top_level_matcher(&[arg, arg, "-name", "does_not_exist"], &mut config)
                    .unwrap();

            assert!(!matcher.matches(&abbbc_lower, &mut deps.new_matcher_io()));
        }
    }

    #[test]
    fn build_top_level_matcher_missing_args() {
        for arg in &["-iname", "-name", "-type"] {
            let mut config = Config::default();

            if let Err(e) = build_top_level_matcher(&[arg], &mut config) {
                assert!(e.to_string().contains("missing argument to"));
                assert!(e.to_string().contains(arg));
            } else {
                panic!("parsing argument lists that end in -not should fail");
            }
        }
    }

    #[test]
    fn build_top_level_matcher_or_without_expr1() {
        for arg in &["-or", "-o"] {
            let mut config = Config::default();

            if let Err(e) = build_top_level_matcher(&[arg, "-true"], &mut config) {
                assert!(e.to_string().contains("you have used a binary operator"));
            } else {
                panic!("parsing argument list that begins with -or should fail");
            }
        }
    }

    #[test]
    fn build_top_level_matcher_or_without_expr2() {
        for arg in &["-or", "-o"] {
            let mut config = Config::default();

            if let Err(e) = build_top_level_matcher(&["-true", arg], &mut config) {
                assert!(e.to_string().contains("expected an expression"));
            } else {
                panic!("parsing argument list that ends with -or should fail");
            }
        }
    }

    #[test]
    fn build_top_level_matcher_and_without_expr1() {
        let mut config = Config::default();

        if let Err(e) = build_top_level_matcher(&["-a", "-true"], &mut config) {
            assert!(e.to_string().contains("you have used a binary operator"));
        } else {
            panic!("parsing argument list that begins with -a should fail");
        }
    }

    #[test]
    fn build_top_level_matcher_and_without_expr2() {
        let mut config = Config::default();

        if let Err(e) = build_top_level_matcher(&["-true", "-a"], &mut config) {
            assert!(e.to_string().contains("expected an expression"));
        } else {
            panic!("parsing argument list that ends with -or should fail");
        }
    }

    #[test]
    fn build_top_level_matcher_dash_a_works() {
        for arg in &["-a", "-and"] {
            let abbbc = get_dir_entry_for("./test_data/simple", "abbbc");
            let mut config = Config::default();
            let deps = FakeDependencies::new();

            // build a matcher using an explicit -a argument
            let matcher = build_top_level_matcher(&["-true", arg, "-true"], &mut config).unwrap();
            assert!(matcher.matches(&abbbc, &mut deps.new_matcher_io()));
            assert_eq!(
                deps.get_output_as_string(),
                fix_up_slashes("./test_data/simple/abbbc\n")
            );
        }
    }

    #[test]
    fn build_top_level_matcher_or_works() {
        let abbbc = get_dir_entry_for("./test_data/simple", "abbbc");
        for args in &[
            ["-true", "-o", "-false"],
            ["-false", "-o", "-true"],
            ["-true", "-o", "-true"],
        ] {
            let mut config = Config::default();
            let deps = FakeDependencies::new();

            let matcher = build_top_level_matcher(args, &mut config).unwrap();

            assert!(matcher.matches(&abbbc, &mut deps.new_matcher_io()));
            assert_eq!(
                deps.get_output_as_string(),
                fix_up_slashes("./test_data/simple/abbbc\n")
            );
        }

        let mut config = Config::default();
        let deps = FakeDependencies::new();

        let matcher = build_top_level_matcher(&["-false", "-o", "-false"], &mut config).unwrap();

        assert!(!matcher.matches(&abbbc, &mut deps.new_matcher_io()));
        assert_eq!(deps.get_output_as_string(), "");
    }

    #[test]
    fn build_top_level_matcher_and_works() {
        let abbbc = get_dir_entry_for("./test_data/simple", "abbbc");
        for args in &[
            ["-true", "-false"],
            ["-false", "-true"],
            ["-false", "-false"],
        ] {
            let mut config = Config::default();
            let deps = FakeDependencies::new();

            let matcher = build_top_level_matcher(args, &mut config).unwrap();

            assert!(!matcher.matches(&abbbc, &mut deps.new_matcher_io()));
            assert_eq!(deps.get_output_as_string(), "");
        }

        let mut config = Config::default();
        let deps = FakeDependencies::new();

        let matcher = build_top_level_matcher(&["-true", "-true"], &mut config).unwrap();

        assert!(matcher.matches(&abbbc, &mut deps.new_matcher_io()));
        assert_eq!(
            deps.get_output_as_string(),
            fix_up_slashes("./test_data/simple/abbbc\n")
        );
    }

    #[test]
    fn build_top_level_matcher_list_works() {
        let abbbc = get_dir_entry_for("./test_data/simple", "abbbc");
        let args = ["-true", "-print", "-false", ",", "-print", "-false"];
        let mut config = Config::default();
        let deps = FakeDependencies::new();

        let matcher = build_top_level_matcher(&args, &mut config).unwrap();

        // final matcher returns false, so list matcher should too
        assert!(!matcher.matches(&abbbc, &mut deps.new_matcher_io()));
        // two print matchers means doubled output
        assert_eq!(
            deps.get_output_as_string(),
            fix_up_slashes("./test_data/simple/abbbc\n./test_data/simple/abbbc\n")
        );
    }

    #[test]
    fn build_top_level_matcher_list_without_expr1() {
        let mut config = Config::default();

        if let Err(e) = build_top_level_matcher(&[",", "-true"], &mut config) {
            assert!(e.to_string().contains("you have used a binary operator"));
        } else {
            panic!("parsing argument list that begins with , should fail");
        }

        if let Err(e) = build_top_level_matcher(&["-true", "-o", ",", "-true"], &mut config) {
            assert!(e.to_string().contains("you have used a binary operator"));
        } else {
            panic!("parsing argument list that contains '-o  ,' should fail");
        }
    }

    #[test]
    fn build_top_level_matcher_list_without_expr2() {
        let mut config = Config::default();

        if let Err(e) = build_top_level_matcher(&["-true", ","], &mut config) {
            assert!(e.to_string().contains("expected an expression"));
        } else {
            panic!("parsing argument list that ends with , should fail");
        }
    }

    #[test]
    fn build_top_level_matcher_not_enough_brackets() {
        let mut config = Config::default();

        if let Err(e) = build_top_level_matcher(&["-true", "("], &mut config) {
            assert!(e.to_string().contains("I was expecting to find a ')'"));
        } else {
            panic!("parsing argument list with not enough closing brackets should fail");
        }
    }

    #[test]
    fn build_top_level_matcher_too_many_brackets() {
        let mut config = Config::default();

        if let Err(e) = build_top_level_matcher(
            &["-type", "f", "(", "-name", "*.txt", ")", ")"],
            &mut config,
        ) {
            assert!(e.to_string().contains("too many ')'"));
        } else {
            panic!("parsing argument list with too many closing brackets should fail");
        }
    }

    #[test]
    fn build_top_level_matcher_can_use_bracket_as_arg() {
        let mut config = Config::default();
        // make sure that if we use a bracket as an argument (e.g. to -name)
        // then it isn't viewed as a bracket
        build_top_level_matcher(&["-name", "("], &mut config).unwrap();
        build_top_level_matcher(&["-name", ")"], &mut config).unwrap();
    }

    #[test]
    fn build_top_level_matcher_brackets_work() {
        let abbbc = get_dir_entry_for("./test_data/simple", "abbbc");
        // same as true | ( false & false) = true
        let args_without = ["-true", "-o", "-false", "-false"];
        // same as (true | false) & false = false
        let args_with = ["(", "-true", "-o", "-false", ")", "-false"];
        let mut config = Config::default();
        let deps = FakeDependencies::new();

        {
            let matcher = build_top_level_matcher(&args_without, &mut config).unwrap();
            assert!(matcher.matches(&abbbc, &mut deps.new_matcher_io()));
        }
        {
            let matcher = build_top_level_matcher(&args_with, &mut config).unwrap();
            assert!(!matcher.matches(&abbbc, &mut deps.new_matcher_io()));
        }
    }

    #[test]
    fn build_top_level_matcher_not_and_brackets_work() {
        let abbbc = get_dir_entry_for("./test_data/simple", "abbbc");
        // same as (true & !(false)) | true = true
        let args_without = ["-true", "-not", "-false", "-o", "-true"];
        // same as true & !(false | true) = false
        let args_with = ["-true", "-not", "(", "-false", "-o", "-true", ")"];
        let mut config = Config::default();
        let deps = FakeDependencies::new();

        {
            let matcher = build_top_level_matcher(&args_without, &mut config).unwrap();
            assert!(matcher.matches(&abbbc, &mut deps.new_matcher_io()));
        }
        {
            let matcher = build_top_level_matcher(&args_with, &mut config).unwrap();
            assert!(!matcher.matches(&abbbc, &mut deps.new_matcher_io()));
        }
    }

    #[test]
    fn build_top_level_matcher_expression_empty_parentheses() {
        let mut config = Config::default();

        if let Err(e) = build_top_level_matcher(&["-true", "(", ")"], &mut config) {
            assert!(e.to_string().contains("empty parentheses are not allowed"));
        } else {
            panic!("parsing argument list with empty parentheses in an expression should fail");
        }
    }

    #[test]
    fn comparable_value_matches() {
        assert!(
            !ComparableValue::LessThan(0).matches(0),
            "0 should not be less than 0"
        );
        assert!(
            ComparableValue::LessThan(u64::MAX).matches(0),
            "0 should be less than max_value"
        );
        assert!(
            !ComparableValue::LessThan(0).matches(u64::MAX),
            "max_value should not be less than 0"
        );
        assert!(
            !ComparableValue::LessThan(u64::MAX).matches(u64::MAX),
            "max_value should not be less than max_value"
        );

        assert!(
            ComparableValue::EqualTo(0).matches(0),
            "0 should be equal to 0"
        );
        assert!(
            !ComparableValue::EqualTo(u64::MAX).matches(0),
            "0 should not be equal to max_value"
        );
        assert!(
            !ComparableValue::EqualTo(0).matches(u64::MAX),
            "max_value should not be equal to 0"
        );
        assert!(
            ComparableValue::EqualTo(u64::MAX).matches(u64::MAX),
            "max_value should be equal to max_value"
        );

        assert!(
            !ComparableValue::MoreThan(0).matches(0),
            "0 should not be more than 0"
        );
        assert!(
            !ComparableValue::MoreThan(u64::MAX).matches(0),
            "0 should not be more than max_value"
        );
        assert!(
            ComparableValue::MoreThan(0).matches(u64::MAX),
            "max_value should be more than 0"
        );
        assert!(
            !ComparableValue::MoreThan(u64::MAX).matches(u64::MAX),
            "max_value should not be more than max_value"
        );
    }

    #[test]
    fn comparable_value_imatches() {
        assert!(
            !ComparableValue::LessThan(0).imatches(0),
            "0 should not be less than 0"
        );
        assert!(
            ComparableValue::LessThan(u64::MAX).imatches(0),
            "0 should be less than max_value"
        );
        assert!(
            !ComparableValue::LessThan(0).imatches(i64::MAX),
            "max_value should not be less than 0"
        );
        assert!(
            ComparableValue::LessThan(u64::MAX).imatches(i64::MAX),
            "max_value should be less than max_value"
        );
        assert!(
            ComparableValue::LessThan(0).imatches(i64::MIN),
            "min_value should be less than 0"
        );
        assert!(
            ComparableValue::LessThan(u64::MAX).imatches(i64::MIN),
            "min_value should be less than max_value"
        );

        assert!(
            ComparableValue::EqualTo(0).imatches(0),
            "0 should be equal to 0"
        );
        assert!(
            !ComparableValue::EqualTo(u64::MAX).imatches(0),
            "0 should not be equal to max_value"
        );
        assert!(
            !ComparableValue::EqualTo(0).imatches(i64::MAX),
            "max_value should not be equal to 0"
        );
        assert!(
            !ComparableValue::EqualTo(u64::MAX).imatches(i64::MAX),
            "max_value should not be equal to i64::max_value"
        );
        assert!(
            ComparableValue::EqualTo(i64::MAX as u64).imatches(i64::MAX),
            "i64::max_value should be equal to i64::max_value"
        );
        assert!(
            !ComparableValue::EqualTo(0).imatches(i64::MIN),
            "min_value should not be equal to 0"
        );
        assert!(
            !ComparableValue::EqualTo(u64::MAX).imatches(i64::MIN),
            "min_value should not be equal to max_value"
        );

        assert!(
            !ComparableValue::MoreThan(0).imatches(0),
            "0 should not be more than 0"
        );
        assert!(
            !ComparableValue::MoreThan(u64::MAX).imatches(0),
            "0 should not be more than max_value"
        );
        assert!(
            ComparableValue::MoreThan(0).imatches(i64::MAX),
            "max_value should be more than 0"
        );
        assert!(
            !ComparableValue::MoreThan(u64::MAX).imatches(i64::MAX),
            "max_value should not be more than max_value"
        );
        assert!(
            !ComparableValue::MoreThan(0).imatches(i64::MIN),
            "min_value should not be more than 0"
        );
        assert!(
            !ComparableValue::MoreThan(u64::MAX).imatches(i64::MIN),
            "min_value should not be more than max_value"
        );
    }

    #[test]
    fn build_top_level_matcher_bad_ctime_value() {
        let mut config = Config::default();

        if let Err(e) = build_top_level_matcher(&["-ctime", "-123."], &mut config) {
            assert!(
                e.to_string().contains("Expected a decimal integer"),
                "bad description: {e}"
            );
        } else {
            panic!("parsing a bad ctime value should fail");
        }
    }

    #[test]
    fn build_top_level_exec_not_enough_args() {
        let mut config = Config::default();

        if let Err(e) = build_top_level_matcher(&["-exec"], &mut config) {
            assert!(e.to_string().contains("missing argument"));
        } else {
            panic!("parsing argument list with exec and no executable or semi-colon should fail");
        }

        if let Err(e) = build_top_level_matcher(&["-exec", ";"], &mut config) {
            assert!(e.to_string().contains("missing argument"));
        } else {
            panic!("parsing argument list with exec and no executable should fail");
        }

        if let Err(e) = build_top_level_matcher(&["-exec", "foo"], &mut config) {
            assert!(e.to_string().contains("missing argument"));
        } else {
            panic!("parsing argument list with exec and no executable should fail");
        }
    }

    #[test]
    fn build_top_level_exec_should_eat_args() {
        let mut config = Config::default();
        build_top_level_matcher(&["-exec", "foo", "-o", "(", ";"], &mut config)
            .expect("parsing argument list with exec that takes brackets and -os should work");
    }

    #[test]
    fn build_top_level_exec_plus_semicolon() {
        let mut config = Config::default();
        build_top_level_matcher(&["-exec", "foo", "{}", "foo", "+", ";"], &mut config)
            .expect("only {} + should be considered a multi-exec");
    }

    #[test]
    #[cfg(unix)]
    fn build_top_level_matcher_perm() {
        let abbbc = get_dir_entry_for("./test_data/simple", "abbbc");
        let mut config = Config::default();

        // this should match: abbbc is readable
        let matcher_readable = build_top_level_matcher(&["-perm", "-u+r"], &mut config).unwrap();
        // this shouldn't match: abbbc isn't executable
        let matcher_executable = build_top_level_matcher(&["-perm", "-u+x"], &mut config).unwrap();

        let deps = FakeDependencies::new();
        assert!(matcher_readable.matches(&abbbc, &mut deps.new_matcher_io()));
        assert_eq!(deps.get_output_as_string(), "./test_data/simple/abbbc\n");

        let deps = FakeDependencies::new();
        assert!(!matcher_executable.matches(&abbbc, &mut deps.new_matcher_io()));
        assert_eq!(deps.get_output_as_string(), "");
    }

    #[test]
    #[cfg(unix)]
    fn build_top_level_matcher_perm_bad() {
        let mut config = Config::default();
        if let Err(e) = build_top_level_matcher(&["-perm", "foo"], &mut config) {
            assert!(e.to_string().contains("invalid operator"));
        } else {
            panic!("-perm with bad mode pattern should fail");
        }

        if let Err(e) = build_top_level_matcher(&["-perm"], &mut config) {
            assert!(e.to_string().contains("missing argument"));
        } else {
            panic!("-perm with no mode pattern should fail");
        }
    }

    #[test]
    #[cfg(not(unix))]
    fn build_top_level_matcher_perm_not_unix() {
        let mut config = Config::default();
        if let Err(e) = build_top_level_matcher(&["-perm", "444"], &mut config) {
            assert!(e.to_string().contains("not available"));
        } else {
            panic!("-perm on non-unix systems shouldn't be available");
        }

        if let Err(e) = build_top_level_matcher(&["-perm"], &mut config) {
            assert!(e.to_string().contains("missing argument"));
        } else {
            panic!("-perm with no mode pattern should fail");
        }
    }

    #[test]
    fn convert_exception_arg_to_comparable_value_test() {
        let exception_args = ["1%2", "1%2%3", "1a2", "1%2a", "abc", "-", "+", "%"];

        for arg in exception_args {
            let comparable = convert_arg_to_comparable_value("test", arg);
            assert!(
                comparable.is_err(),
                "{} should be parse to Comparable correctly",
                arg
            );
        }
    }

    #[test]
    fn parse_date_str_to_timestamps_test() {
        let full_date_timestamps = parse_date_str_to_timestamps("jan 01, 2025 00:00:01").unwrap();
        assert!(full_date_timestamps.to_string().contains("1735689601000"));

        let not_include_time_date_timestamps =
            parse_date_str_to_timestamps("jan 01, 2025").unwrap();
        assert!(not_include_time_date_timestamps
            .to_string()
            .contains("1735689600000"));

        // pass if return current time.
        let none_date_timestamps = parse_date_str_to_timestamps("");
        let now_but_zero_hour_min_sec = Utc::now()
            .date_naive()
            .and_hms_opt(0, 0, 0)
            .unwrap()
            .and_utc()
            .timestamp_millis();
        assert_eq!(none_date_timestamps, Some(now_but_zero_hour_min_sec));
    }

    #[test]
    fn parse_str_to_newer_args_test() {
        // test for error case
        let arg = parse_str_to_newer_args("");
        assert!(arg.is_none());

        // test for short options
        // -newer equivalent to -newermm
        let arg = parse_str_to_newer_args("-newer").unwrap();
        assert_eq!(("m".to_string(), "m".to_string()), arg);

        // -anewer equivalent to -neweram
        let arg = parse_str_to_newer_args("-anewer").unwrap();
        assert_eq!(("a".to_string(), "m".to_string()), arg);

        // -cnewer equivalent to - newercm
        let arg = parse_str_to_newer_args("-cnewer").unwrap();
        assert_eq!(("c".to_string(), "m".to_string()), arg);

        let x_options = ["a", "B", "c", "m"];
        let y_options = ["a", "B", "c", "m", "t"];

        for &x in x_options.iter() {
            for &y in &y_options {
                let eq: (String, String) = (String::from(x), String::from(y));
                let arg = parse_str_to_newer_args(&format!("-newer{x}{y}").to_string()).unwrap();
                assert_eq!(eq, arg);
            }
        }
    }

    #[test]
    fn build_top_level_matcher_option_logical() {
        let mut config = Config::default();
        build_top_level_matcher(&["-maxdepth", "0", "-a", "-print"], &mut config)
            .expect("logical operators like -a should work with options");
        assert_eq!(config.max_depth, 0);
    }

    #[test]
    fn build_top_level_matcher_help_invalid() {
        let mut config = Config::default();
        build_top_level_matcher(&["(", "-help", "-a"], &mut config)
            .expect("-help should stop parsing");
        assert!(config.help_requested);
    }

    #[test]
    fn build_top_level_matcher_version_invalid() {
        let mut config = Config::default();
        build_top_level_matcher(&["(", "-version", "-o", ")", ")"], &mut config)
            .expect("-version should stop parsing");
        assert!(config.version_requested);
    }

    #[test]
    fn get_or_create_file_test() {
        use std::fs;

        // remove file if hard link file exist.
        // But you can't delete a file that doesn't exist,
        // so ignore the error returned here.
        let _ = fs::remove_file("test_data/get_or_create_file_test");

        // test create file
        let file = get_or_create_file("test_data/get_or_create_file_test");
        assert!(file.is_ok());

        let file = get_or_create_file("test_data/get_or_create_file_test");
        assert!(file.is_ok());

        // test error when file no permission
        #[cfg(unix)]
        {
            let result = get_or_create_file("/etc/shadow");
            assert!(result.is_err());
        }

        let _ = fs::remove_file("test_data/get_or_create_file_test");
    }
}<|MERGE_RESOLUTION|>--- conflicted
+++ resolved
@@ -33,10 +33,7 @@
 use ::regex::Regex;
 use chrono::{DateTime, Datelike, NaiveDateTime, Utc};
 use fs::FileSystemMatcher;
-<<<<<<< HEAD
 use ls::Ls;
-=======
->>>>>>> 423453ea
 use std::fs::File;
 use std::path::Path;
 use std::time::SystemTime;
@@ -383,23 +380,24 @@
                 i += 1;
                 Some(Printf::new(args[i])?.into_box())
             }
-<<<<<<< HEAD
+            "-fprint" => {
+                if i >= args.len() - 1 {
+                    return Err(From::from(format!("missing argument to {}", args[i])));
+                }
+                i += 1;
+
+                let file = get_or_create_file(args[i])?;
+                Some(Printer::new(PrintDelimiter::Newline, Some(file)).into_box())
+            }
             "-ls" => Some(Ls::new(None).into_box()),
             "-fls" => {
-=======
-            "-fprint" => {
->>>>>>> 423453ea
                 if i >= args.len() - 1 {
                     return Err(From::from(format!("missing argument to {}", args[i])));
                 }
                 i += 1;
 
                 let file = get_or_create_file(args[i])?;
-<<<<<<< HEAD
                 Some(Ls::new(Some(file)).into_box())
-=======
-                Some(Printer::new(PrintDelimiter::Newline, Some(file)).into_box())
->>>>>>> 423453ea
             }
             "-true" => Some(TrueMatcher.into_box()),
             "-false" => Some(FalseMatcher.into_box()),
