--- conflicted
+++ resolved
@@ -695,14 +695,13 @@
 
                 return Ok((i, top_level_matcher.build()));
             }
-<<<<<<< HEAD
             "-daystart" => {
                 config.today_start = true;
-=======
+                None
+            }
             "-noleaf" => {
                 // No change of behavior
                 config.no_leaf_dirs = true;
->>>>>>> 9c11f110
                 None
             }
             "-d" | "-depth" => {
