--- conflicted
+++ resolved
@@ -7,76 +7,6 @@
     name: Run GNU findutils tests
     runs-on: ubuntu-latest
     steps:
-<<<<<<< HEAD
-      - name: Checkout findutils
-        uses: actions/checkout@v4
-        with:
-          path: findutils
-      - name: Checkout GNU findutils
-        uses: actions/checkout@v4
-        with:
-          repository: gnu-mirror-unofficial/findutils
-          path: findutils.gnu
-          ref: 5768a03ddfb5e18b1682e339d6cdd24ff721c510
-          submodules: true
-      - name: Install `rust` toolchain
-        run: |
-          ## Install `rust` toolchain
-          rustup toolchain install stable --no-self-update -c rustfmt --profile minimal
-          rustup default stable
-      - name: Install dependencies
-        shell: bash
-        run: |
-          # Enable sources & install dependencies
-          sudo find /etc/apt/sources.list* -type f -exec sed -i 'p; s/^deb /deb-src /' '{}' +
-          sudo apt-get update
-          sudo apt-get build-dep findutils
-      - name: Run GNU tests
-        shell: bash
-        run: |
-          cd findutils
-          bash util/build-gnu.sh ||:
-      - name: Upload gnu-test-report
-        uses: actions/upload-artifact@v4
-        with:
-          name: gnu-test-report
-          path: |
-            findutils.gnu/find/testsuite/*.log
-            findutils.gnu/xargs/testsuite/*.log
-            findutils.gnu/tests/**/*.log
-      - name: Upload gnu-result
-        uses: actions/upload-artifact@v4
-        with:
-          name: gnu-result
-          path: gnu-result.json
-      - name: Download the result
-        uses: dawidd6/action-download-artifact@v5
-        with:
-          workflow: compat.yml
-          workflow_conclusion: completed
-          name: gnu-result
-          repo: uutils/findutils
-          branch: main
-          path: dl
-      - name: Download the log
-        uses: dawidd6/action-download-artifact@v5
-        with:
-          workflow: compat.yml
-          workflow_conclusion: completed
-          name: gnu-test-report
-          repo: uutils/findutils
-          branch: main
-          path: dl
-      - name: Compare failing tests against master
-        shell: bash
-        run: |
-          ./findutils/util/diff-gnu.sh ./dl ./findutils.gnu
-      - name: Compare against main results
-        shell: bash
-        run: |
-          mv dl/gnu-result.json latest-gnu-result.json
-          python findutils/util/compare_gnu_result.py
-=======
     - name: Checkout findutils
       uses: actions/checkout@v4
       with:
@@ -148,113 +78,11 @@
       run: |
         mv dl/gnu-result.json latest-gnu-result.json
         python findutils/util/compare_gnu_result.py
->>>>>>> d35aebf5
 
   bfs-tests:
     name: Run BFS tests
     runs-on: ubuntu-latest
     steps:
-<<<<<<< HEAD
-      - name: Checkout findutils
-        uses: actions/checkout@v4
-        with:
-          path: findutils
-      - name: Checkout BFS
-        uses: actions/checkout@v4
-        with:
-          repository: tavianator/bfs
-          path: bfs
-          ref: "3.1.3"
-      - name: Install `rust` toolchain
-        run: |
-          ## Install `rust` toolchain
-          rustup toolchain install stable --no-self-update -c rustfmt --profile minimal
-          rustup default stable
-      - name: Install dependencies
-        shell: bash
-        run: |
-          # Enable sources & install dependencies
-          sudo find /etc/apt/sources.list* -type f -exec sed -i 'p; s/^deb /deb-src /' '{}' +
-          sudo apt-get update
-          sudo apt-get build-dep bfs
-      - name: Run BFS tests
-        shell: bash
-        run: |
-          cd findutils
-          bash util/build-bfs.sh ||:
-      - name: Upload bfs-test-report
-        uses: actions/upload-artifact@v4
-        with:
-          name: bfs-test-report
-          path: bfs/tests.log
-      - name: Upload bfs-result
-        uses: actions/upload-artifact@v4
-        with:
-          name: bfs-result
-          path: bfs-result.json
-      - name: Download the result
-        uses: dawidd6/action-download-artifact@v5
-        with:
-          workflow: compat.yml
-          workflow_conclusion: completed
-          name: bfs-result
-          repo: uutils/findutils
-          branch: main
-          path: dl
-      - name: Download the log
-        uses: dawidd6/action-download-artifact@v5
-        with:
-          workflow: compat.yml
-          workflow_conclusion: completed
-          name: bfs-test-report
-          repo: uutils/findutils
-          branch: main
-          path: dl
-      - name: Compare failing tests against main
-        shell: bash
-        run: |
-          ./findutils/util/diff-bfs.sh dl/tests.log bfs/tests.log
-      - name: Compare against main results
-        shell: bash
-        run: |
-          mv dl/bfs-result.json latest-bfs-result.json
-          python findutils/util/compare_bfs_result.py
-
-  upload-pr-comment:
-    name: Upload PR comment
-    needs: [gnu-tests, bfs-tests]
-    runs-on: ubuntu-latest
-    if: github.event == 'pull_request'
-    steps:
-      - name: List Annotations
-        uses: actions/github-script@v7
-        with:
-          script: |
-            var annotations = github.rest.checks.listAnnotations({
-              owner: context.repo.owner,
-              repo: context.repo.repo,
-              run_id: context.payload.workflow_run.id,
-            });
-            console.log(annotations.data);
-            var fs = require('fs');
-            fs.writeFileSync('${{ github.workspace }}/annotations.json', JSON.stringify(annotations.data));
-      - name: Comment on PR
-        uses: actions/github-script@v7
-        with:
-          github-token: ${{ secrets.GITHUB_TOKEN }}
-          script: |
-            var fs = require('fs');
-            var annotations = JSON.parse(fs.readFileSync('${{ github.workspace }}/annotations.json', 'utf8'));
-            var annotationContent = annotations
-              .map(annotation => `${annotation.title}: ${annotation.message}`)
-              .join('\n');
-            github.rest.issues.createComment({
-              owner: context.repo.owner,
-              repo: context.repo.repo,
-              issue_number: ${{ github.event.number }},
-              body: 'GNU testsuite comparison:\n```\n' + annotationContent + '```'
-            });
-=======
     - name: Checkout findutils
       uses: actions/checkout@v4
       with:
@@ -319,4 +147,38 @@
       run: |
         mv dl/bfs-result.json latest-bfs-result.json
         python findutils/util/compare_bfs_result.py
->>>>>>> d35aebf5
+        
+  upload-pr-comment:
+    name: Upload PR comment
+    needs: [gnu-tests, bfs-tests]
+    runs-on: ubuntu-latest
+    if: github.event == 'pull_request'
+    steps:
+      - name: List Annotations
+        uses: actions/github-script@v7
+        with:
+          script: |
+            var annotations = github.rest.checks.listAnnotations({
+              owner: context.repo.owner,
+              repo: context.repo.repo,
+              run_id: context.payload.workflow_run.id,
+            });
+            console.log(annotations.data);
+            var fs = require('fs');
+            fs.writeFileSync('${{ github.workspace }}/annotations.json', JSON.stringify(annotations.data));
+      - name: Comment on PR
+        uses: actions/github-script@v7
+        with:
+          github-token: ${{ secrets.GITHUB_TOKEN }}
+          script: |
+            var fs = require('fs');
+            var annotations = JSON.parse(fs.readFileSync('${{ github.workspace }}/annotations.json', 'utf8'));
+            var annotationContent = annotations
+              .map(annotation => `${annotation.title}: ${annotation.message}`)
+              .join('\n');
+            github.rest.issues.createComment({
+              owner: context.repo.owner,
+              repo: context.repo.repo,
+              issue_number: ${{ github.event.number }},
+              body: 'GNU testsuite comparison:\n```\n' + annotationContent + '```'
+            });