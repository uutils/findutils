on: [push, pull_request]

name: External testsuites

jobs:
  gnu-tests:
    name: Run GNU findutils tests
    runs-on: ubuntu-latest
    steps:
      - name: Checkout findutils
        uses: actions/checkout@v4
        with:
          path: findutils
      - name: Checkout GNU findutils
        uses: actions/checkout@v4
        with:
          repository: gnu-mirror-unofficial/findutils
          path: findutils.gnu
          ref: 5768a03ddfb5e18b1682e339d6cdd24ff721c510
          submodules: true
      - name: Install `rust` toolchain
        run: |
          ## Install `rust` toolchain
          rustup toolchain install stable --no-self-update -c rustfmt --profile minimal
          rustup default stable
      - name: Install dependencies
        shell: bash
        run: |
          # Enable sources & install dependencies
          sudo find /etc/apt/sources.list* -type f -exec sed -i 'p; s/^deb /deb-src /' '{}' +
          sudo apt-get update
          sudo apt-get build-dep findutils
      - name: Run GNU tests
        shell: bash
        run: |
          cd findutils
          bash util/build-gnu.sh ||:
      - name: Extract testing info
        shell: bash
        run: |
      - name: Upload gnu-test-report
        uses: actions/upload-artifact@v4
        with:
          name: gnu-test-report
          path: |
            findutils.gnu/find/testsuite/*.log
            findutils.gnu/xargs/testsuite/*.log
            findutils.gnu/tests/**/*.log
      - name: Upload gnu-result
        uses: actions/upload-artifact@v4
        with:
          name: gnu-result
          path: gnu-result.json
      - name: Download the result
        uses: dawidd6/action-download-artifact@v6
        with:
          workflow: compat.yml
          workflow_conclusion: completed
          name: gnu-result
          repo: uutils/findutils
          branch: main
          path: dl
      - name: Download the log
        uses: dawidd6/action-download-artifact@v6
        with:
          workflow: compat.yml
          workflow_conclusion: completed
          name: gnu-test-report
          repo: uutils/findutils
          branch: main
          path: dl
      - name: Compare failing tests against master
        shell: bash
        run: |
          ./findutils/util/diff-gnu.sh ./dl ./findutils.gnu
      - name: Compare against main results
        shell: bash
        run: |
          mv dl/gnu-result.json latest-gnu-result.json
          python findutils/util/compare_gnu_result.py

  bfs-tests:
    name: Run BFS tests
    runs-on: ubuntu-latest
    steps:
      - name: Checkout findutils
        uses: actions/checkout@v4
        with:
          path: findutils
      - name: Checkout BFS
        uses: actions/checkout@v4
        with:
          repository: tavianator/bfs
          path: bfs
          ref: "3.1.3"
      - name: Install `rust` toolchain
        run: |
          ## Install `rust` toolchain
          rustup toolchain install stable --no-self-update -c rustfmt --profile minimal
          rustup default stable
      - name: Install dependencies
        shell: bash
        run: |
          # Enable sources & install dependencies
          sudo find /etc/apt/sources.list* -type f -exec sed -i 'p; s/^deb /deb-src /' '{}' +
          sudo apt-get update
          sudo apt-get build-dep bfs
      - name: Run BFS tests
        shell: bash
        run: |
          cd findutils
          bash util/build-bfs.sh ||:
      - name: Upload bfs-test-report
        uses: actions/upload-artifact@v4
        with:
          name: bfs-test-report
          path: bfs/tests.log
      - name: Upload bfs-result
        uses: actions/upload-artifact@v4
        with:
          name: bfs-result
          path: bfs-result.json
      - name: Download the result
        uses: dawidd6/action-download-artifact@v6
        with:
          workflow: compat.yml
          workflow_conclusion: completed
          name: bfs-result
          repo: uutils/findutils
          branch: main
          path: dl
      - name: Download the log
        uses: dawidd6/action-download-artifact@v6
        with:
          workflow: compat.yml
          workflow_conclusion: completed
          name: bfs-test-report
          repo: uutils/findutils
          branch: main
          path: dl
      - name: Compare failing tests against main
        shell: bash
        run: |
          ./findutils/util/diff-bfs.sh dl/tests.log bfs/tests.log
      - name: Compare against main results
        shell: bash
        run: |
          mv dl/bfs-result.json latest-bfs-result.json
<<<<<<< HEAD
          python findutils/util/compare_bfs_result.py

  upload-pr-comment:
    name: Upload PR comment
    needs: [gnu-tests, bfs-tests]
    runs-on: ubuntu-latest
    if: github.event_name == 'pull_request'
    permissions:
      actions: read
      pull-requests: write

    steps:
      - name: List Annotations
        uses: actions/github-script@v7
        with:
          script: |
            let runs = await github.rest.checks.listForRef({
              owner: context.repo.owner,
              repo: context.repo.repo,
              ref: '${{ github.event.pull_request.head.sha }}'
            });

            let names = ['Run GNU findutils tests', 'Run BFS tests'];
            let results = [];
            runs.data.check_runs.filter(check => names.includes(check.name)).forEach(run => results.push(run));

            let annotations = { data: []};
            for (let result of results) {
              let run = await github.rest.checks.listAnnotations({
                owner: context.repo.owner,
                repo: context.repo.repo,
                check_run_id: result.id
              });
              
              run.data.forEach(data => {
                annotations.data.push({
                  run: result.name,
                  annotation: data
                });
              });
            }

            let fs = require('fs');
            fs.writeFileSync('${{ github.workspace }}/annotations.json', JSON.stringify(annotations));
      - name: Comment on PR
        uses: actions/github-script@v7
        with:
          github-token: ${{ secrets.GITHUB_TOKEN }}
          script: |
            let fs = require('fs');
            let annotations = JSON.parse(fs.readFileSync('${{ github.workspace }}/annotations.json', 'utf8'));

            let annotationContent = annotations
              .data
              .map(annotation => `${annotation.run}: ${annotation.annotation.message}`)
              .join('\n');

            console.log(annotationContent);

            github.rest.issues.createComment({
              owner: context.repo.owner,
              repo: context.repo.repo,
              issue_number: ${{ github.event.number }},
              body: 'GNU testsuite comparison:\n```\n' + annotationContent + '```'
            });
=======
          python findutils/util/compare_bfs_result.py
>>>>>>> 418d87fb
<|MERGE_RESOLUTION|>--- conflicted
+++ resolved
@@ -146,72 +146,4 @@
         shell: bash
         run: |
           mv dl/bfs-result.json latest-bfs-result.json
-<<<<<<< HEAD
-          python findutils/util/compare_bfs_result.py
-
-  upload-pr-comment:
-    name: Upload PR comment
-    needs: [gnu-tests, bfs-tests]
-    runs-on: ubuntu-latest
-    if: github.event_name == 'pull_request'
-    permissions:
-      actions: read
-      pull-requests: write
-
-    steps:
-      - name: List Annotations
-        uses: actions/github-script@v7
-        with:
-          script: |
-            let runs = await github.rest.checks.listForRef({
-              owner: context.repo.owner,
-              repo: context.repo.repo,
-              ref: '${{ github.event.pull_request.head.sha }}'
-            });
-
-            let names = ['Run GNU findutils tests', 'Run BFS tests'];
-            let results = [];
-            runs.data.check_runs.filter(check => names.includes(check.name)).forEach(run => results.push(run));
-
-            let annotations = { data: []};
-            for (let result of results) {
-              let run = await github.rest.checks.listAnnotations({
-                owner: context.repo.owner,
-                repo: context.repo.repo,
-                check_run_id: result.id
-              });
-              
-              run.data.forEach(data => {
-                annotations.data.push({
-                  run: result.name,
-                  annotation: data
-                });
-              });
-            }
-
-            let fs = require('fs');
-            fs.writeFileSync('${{ github.workspace }}/annotations.json', JSON.stringify(annotations));
-      - name: Comment on PR
-        uses: actions/github-script@v7
-        with:
-          github-token: ${{ secrets.GITHUB_TOKEN }}
-          script: |
-            let fs = require('fs');
-            let annotations = JSON.parse(fs.readFileSync('${{ github.workspace }}/annotations.json', 'utf8'));
-
-            let annotationContent = annotations
-              .data
-              .map(annotation => `${annotation.run}: ${annotation.annotation.message}`)
-              .join('\n');
-
-            console.log(annotationContent);
-
-            github.rest.issues.createComment({
-              owner: context.repo.owner,
-              repo: context.repo.repo,
-              issue_number: ${{ github.event.number }},
-              body: 'GNU testsuite comparison:\n```\n' + annotationContent + '```'
-            });
-=======
-          python findutils/util/compare_bfs_result.py
->>>>>>> 418d87fb
+          python findutils/util/compare_bfs_result.py